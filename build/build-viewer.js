--- conflicted
+++ resolved
@@ -9,11 +9,7 @@
 const browserify = require('browserify');
 const GhPagesApp = require('./gh-pages-app.js');
 const {minifyFileTransform} = require('./build-utils.js');
-<<<<<<< HEAD
 const {buildViewerReport} = require('./build-report.js');
-=======
-const {concatRendererCode} = require('./build-report.js');
->>>>>>> fd5128b3
 const htmlReportAssets = require('../report/report-assets.js');
 
 /**
@@ -50,11 +46,7 @@
     ],
     javascripts: [
       await generatorJsPromise,
-<<<<<<< HEAD
-      fs.readFileSync(__dirname + '/../dist/viewer-report.js', 'utf8'),
-=======
-      concatRendererCode(),
->>>>>>> fd5128b3
+      fs.readFileSync(__dirname + '/../dist/report/viewer.js', 'utf8'),
       fs.readFileSync(require.resolve('idb-keyval/dist/idb-keyval-min.js'), 'utf8'),
       {path: 'src/*'},
     ],

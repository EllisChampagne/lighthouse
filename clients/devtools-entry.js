/**
 * @license Copyright 2016 The Lighthouse Authors. All Rights Reserved.
 * Licensed under the Apache License, Version 2.0 (the "License"); you may not use this file except in compliance with the License. You may obtain a copy of the License at http://www.apache.org/licenses/LICENSE-2.0
 * Unless required by applicable law or agreed to in writing, software distributed under the License is distributed on an "AS IS" BASIS, WITHOUT WARRANTIES OR CONDITIONS OF ANY KIND, either express or implied. See the License for the specific language governing permissions and limitations under the License.
 */
'use strict';

/* global globalThis */

const lighthouse = require('../lighthouse-core/index.js');
const Runner = require('../lighthouse-core/runner.js');
const RawProtocol = require('../lighthouse-core/gather/connections/raw.js');
const log = require('lighthouse-logger');
const {lookupLocale} = require('../lighthouse-core/lib/i18n/i18n.js');
const {registerLocaleData, getCanonicalLocales} = require('../shared/localization/format.js');
const constants = require('../lighthouse-core/config/constants.js');
const defaultConfig = require('../lighthouse-core/config/default-config.js');

/** @typedef {import('../lighthouse-core/gather/connections/connection.js')} Connection */

// Rollup seems to overlook some references to `Buffer`, so it must be made explicit.
// (`parseSourceMapFromDataUrl` breaks without this)
/** @type {BufferConstructor} */
globalThis.Buffer = require('buffer').Buffer;

/**
 * Returns a config, which runs only certain categories.
 * Varies the config to use based on device.
 * If `lighthouse-plugin-publisher-ads` is in the list of
 * `categoryIDs` the plugin will also be run.
 * Counterpart to the CDT code that sets flags.
 * @see https://cs.chromium.org/chromium/src/third_party/devtools-frontend/src/front_end/lighthouse/LighthouseController.js?type=cs&q=%22const+RuntimeSettings%22+f:lighthouse+-f:out&g=0&l=250
 * @param {Array<string>} categoryIDs
 * @param {string} device
 * @return {LH.Config.Json}
 */
function createConfig(categoryIDs, device) {
  /** @type {LH.SharedFlagsSettings} */
  const settings = {
    onlyCategories: categoryIDs,
    // In DevTools, emulation is applied _before_ Lighthouse starts (to deal with viewport emulation bugs). go/xcnjf
    // As a result, we don't double-apply viewport emulation.
    screenEmulation: {disabled: true},
  };
  if (device === 'desktop') {
    settings.throttling = constants.throttling.desktopDense4G;
    // UA emulation, however, is lost in the protocol handover from devtools frontend to the lighthouse_worker. So it's always applied.
    settings.emulatedUserAgent = constants.userAgents.desktop;
    settings.formFactor = 'desktop';
  }

  return {
    extends: 'lighthouse:default',
    plugins: ['lighthouse-plugin-publisher-ads'],
    settings,
  };
}

/**
 * @param {RawProtocol.Port} port
 * @return {RawProtocol}
 */
function setUpWorkerConnection(port) {
  return new RawProtocol(port);
}

/** @param {(status: [string, string, string]) => void} listenCallback */
function listenForStatus(listenCallback) {
  log.events.addListener('status', listenCallback);
}

<<<<<<< HEAD
let localDev = false;

/**
 * With just a trace, provide Lighthouse performance report
 * From DevTools it'll look something like this
 *
    self.analyzeTrace({traceEvents: tEvents}, {url: 'http://page', device: 'desktop'})
      .then(console.log)
      .catch(console.warn);
 *
 * @param {LH.Trace} trace
 * @param {{device: "mobile" | "desktop", url: string}} opts
 * @return {Promise<LH.RunnerResult|undefined>}
 */
function analyzeTrace(trace, opts) {
  const url = opts.url;

  /** @type {LH.Config.Json} */
  const configJSON = {
    extends: 'lighthouse:default',
    settings: {
      onlyCategories: ['performance'],
      output: ['json'],
      formFactor: opts.device,
      throttlingMethod: 'devtools', // can't do lantern right now, so need real throttling applied.
      // In DevTools, emulation is applied _before_ Lighthouse starts (to deal with viewport emulation bugs). go/xcnjf
      // As a result, we don't double-apply viewport emulation.
      screenEmulation: {disabled: true},
      traceBasedNetworkRecords: true,
    },
  };

  if (localDev) {
    configJSON.settings.output.push('html');
  }

  // TODO: use FR's initializeConfig. it'll filter for navigation-y things.
  const config = lighthouse.generateConfig(configJSON, {});
  const runOpts = {url, config, computedCache: new Map()};

  const gatherFn = _ => {
    /** @type {LH.DevtoolsLog} */
    const fakeDtLogs = [];
    fakeDtLogs.smuggledTrace = trace;

    /** @type {Partial<LH.Artifacts>} */
    const artifacts = {
      traces: {defaultPass: trace},
      devtoolsLogs: {defaultPass: fakeDtLogs},

      GatherContext: {gatherMode: 'navigation'}, // todo: timespan???
      settings: config.settings,
      URL: {requestedUrl: url, finalUrl: url},
      HostFormFactor: opts.device,
      HostUserAgent: '',
      NetworkUserAgent: '',
      Stacks: [],
      InstallabilityErrors: {errors: []},
      fetchTime: new Date().toJSON(),
      LighthouseRunWarnings: [],
      BenchmarkIndex: 1000,
      Timing: [],
      PageLoadError: null,
      WebAppManifest: null,
    };
    return Promise.resolve(artifacts);
  };
  return Runner.run(gatherFn, runOpts);
}

// For the bundle smoke test.
if (typeof module !== 'undefined' && module.exports) {
  // Ideally this could be exposed via browserify's `standalone`, but it doesn't
  // work for LH because of https://github.com/browserify/browserify/issues/968
  // Instead, since this file is only ever run in node for testing, expose a
  // bundle entry point as global.
  // @ts-expect-error
  global.runBundledLighthouse = lighthouse;
=======
/**
 * Does a locale lookup but limits the result to the *canonical* Lighthouse
 * locales, which are only the locales with a messages locale file that can
 * be downloaded and then used via `registerLocaleData`.
 * @param {string|string[]=} locales
 * @return {LH.Locale}
 */
function lookupCanonicalLocale(locales) {
  return lookupLocale(locales, getCanonicalLocales());
>>>>>>> f1e8f720
}

// Expose only in DevTools' worker
if (typeof self !== 'undefined') {
  // TODO: refactor and delete `global.isDevtools`.
  global.isDevtools = true;

  // @ts-expect-error
  self.setUpWorkerConnection = setUpWorkerConnection;
  // @ts-expect-error
  self.runLighthouse = lighthouse;
  // @ts-expect-error
  self.createConfig = createConfig;
  // @ts-expect-error
  self.listenForStatus = listenForStatus;
  // @ts-expect-error
  self.registerLocaleData = registerLocaleData;
  // TODO: expose as lookupCanonicalLocale in LighthouseService.ts?
  // @ts-expect-error
<<<<<<< HEAD
  self.lookupLocale = lookupLocale;
  // @ts-expect-error
  self.analyzeTrace = analyzeTrace;
}


// If invoked as CLI, we're gonna read latest-run's trace and analyze that (as desktop)
if (require.main === module) {
  localDev = true;

  /** @type {LH.Trace} */
  const trace = JSON.parse(
    // Gather with:
    //     lighthouse https://paulirish.com --preset=desktop --only-categories=performance -GA --throttling-method=devtools
    require('fs').readFileSync(__dirname + '/../latest-run/defaultPass.trace.json', 'utf8')
  );

  /**
   * @param {LH.Trace} trace
   */
  const getInitialUrl = trace => {
    const urls = trace.traceEvents
    .filter(e =>
        (e.name === 'navigationStart' && e?.args?.data?.isLoadingMainFrame === true) ||
        e.name === 'NavigationBodyLoader::StartLoadingBody'
    )
    .map(e => e.args.data?.documentLoaderURL || e.args.url);
    // find most common item: https://stackoverflow.com/a/20762713/89484
    return urls.sort(
      (a, b) => urls.filter(v => v === a).length - urls.filter(v => v === b).length).pop();
  };


  analyzeTrace(trace, {
    device: 'desktop',
    url: getInitialUrl(trace),
  }).then(res => {
    require('fs').writeFileSync('./tracereport.json', res?.report[0], 'utf8');
    require('fs').writeFileSync('./tracereport.html', res?.report[1], 'utf8');
    console.log('done. written to ./tracereport.html');
  });
}

// find clients/ lighthouse-core/ lighthouse-core/audits/metrics/ -iname "*.js" | grep -v test | entr bash -c "node clients/devtools-entry.js && node lighthouse-core/scripts/cleanup-LHR-for-diff.js ./tracereport.json && git --no-pager diff --no-index --color=always ./tracereport-base.json ./tracereport.json; echo 'done' "

/**
 * See also:
 *     node lighthouse-core/test/lib/network-records-from-trace-test.js
 * which compares the network requests we constructed from trace compared to the dtlog ones.
 * it currently only tests 1 netreq at a time.
 */

/**
 * todo:
 * - removal of devtoolsLog from requiredArtifacts when its unused now
 */
=======
  self.lookupLocale = lookupCanonicalLocale;
} else {
  // For the bundle smoke test.
  // @ts-expect-error
  global.runBundledLighthouse = lighthouse;
}
>>>>>>> f1e8f720
<|MERGE_RESOLUTION|>--- conflicted
+++ resolved
@@ -69,8 +69,7 @@
   log.events.addListener('status', listenCallback);
 }
 
-<<<<<<< HEAD
-let localDev = false;
+let localDev = true;
 
 /**
  * With just a trace, provide Lighthouse performance report
@@ -140,15 +139,6 @@
   return Runner.run(gatherFn, runOpts);
 }
 
-// For the bundle smoke test.
-if (typeof module !== 'undefined' && module.exports) {
-  // Ideally this could be exposed via browserify's `standalone`, but it doesn't
-  // work for LH because of https://github.com/browserify/browserify/issues/968
-  // Instead, since this file is only ever run in node for testing, expose a
-  // bundle entry point as global.
-  // @ts-expect-error
-  global.runBundledLighthouse = lighthouse;
-=======
 /**
  * Does a locale lookup but limits the result to the *canonical* Lighthouse
  * locales, which are only the locales with a messages locale file that can
@@ -158,7 +148,6 @@
  */
 function lookupCanonicalLocale(locales) {
   return lookupLocale(locales, getCanonicalLocales());
->>>>>>> f1e8f720
 }
 
 // Expose only in DevTools' worker
@@ -178,10 +167,13 @@
   self.registerLocaleData = registerLocaleData;
   // TODO: expose as lookupCanonicalLocale in LighthouseService.ts?
   // @ts-expect-error
-<<<<<<< HEAD
-  self.lookupLocale = lookupLocale;
+  self.lookupLocale = lookupCanonicalLocale;
   // @ts-expect-error
   self.analyzeTrace = analyzeTrace;
+} else {
+  // For the bundle smoke test.
+  // @ts-expect-error
+  global.runBundledLighthouse = lighthouse;
 }
 
 
@@ -235,11 +227,3 @@
  * todo:
  * - removal of devtoolsLog from requiredArtifacts when its unused now
  */
-=======
-  self.lookupLocale = lookupCanonicalLocale;
-} else {
-  // For the bundle smoke test.
-  // @ts-expect-error
-  global.runBundledLighthouse = lighthouse;
-}
->>>>>>> f1e8f720

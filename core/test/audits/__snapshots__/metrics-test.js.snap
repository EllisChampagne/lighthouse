--- conflicted
+++ resolved
@@ -4,19 +4,11 @@
 Object {
   "cumulativeLayoutShift": 0,
   "cumulativeLayoutShiftMainFrame": 0,
-<<<<<<< HEAD
-  "firstContentfulPaint": 3336,
-  "firstContentfulPaintAllFrames": undefined,
-  "firstContentfulPaintAllFramesTs": undefined,
-  "firstContentfulPaintTs": undefined,
-  "firstMeaningfulPaint": 3336,
-=======
   "firstContentfulPaint": 3313,
   "firstContentfulPaintAllFrames": undefined,
   "firstContentfulPaintAllFramesTs": undefined,
   "firstContentfulPaintTs": undefined,
   "firstMeaningfulPaint": 3313,
->>>>>>> 9922e4c2
   "firstMeaningfulPaintTs": undefined,
   "interactive": 6380,
   "interactiveTs": undefined,
@@ -58,11 +50,7 @@
   "observedTotalCumulativeLayoutShift": 0,
   "observedTraceEnd": 4778,
   "observedTraceEndTs": 760625421283,
-<<<<<<< HEAD
-  "speedIndex": 6332,
-=======
   "speedIndex": 6313,
->>>>>>> 9922e4c2
   "speedIndexTs": undefined,
   "timeToFirstByte": 2394,
   "timeToFirstByteTs": undefined,

/**
 * @license Copyright 2017 The Lighthouse Authors. All Rights Reserved.
 * Licensed under the Apache License, Version 2.0 (the "License"); you may not use this file except in compliance with the License. You may obtain a copy of the License at http://www.apache.org/licenses/LICENSE-2.0
 * Unless required by applicable law or agreed to in writing, software distributed under the License is distributed on an "AS IS" BASIS, WITHOUT WARRANTIES OR CONDITIONS OF ANY KIND, either express or implied. See the License for the specific language governing permissions and limitations under the License.
 */

import FontDisplayAudit from '../../audits/font-display.js';
import {networkRecordsToDevtoolsLog} from '../network-records-to-devtools-log.js';

describe('Performance: Font Display audit', () => {
  let networkRecords;
  let stylesheet;
  let context;

  beforeEach(() => {
    stylesheet = {content: '', header: {}};
    context = {computedCache: new Map()};
  });

  function getArtifacts() {
    return {
      devtoolsLogs: {[FontDisplayAudit.DEFAULT_PASS]: networkRecordsToDevtoolsLog(networkRecords)},
      URL: {finalDisplayedUrl: 'https://example.com/foo/bar/page'},
      CSSUsage: {stylesheets: [stylesheet]},
    };
  }

  it('fails when not all fonts have a correct font-display rule', async () => {
    stylesheet.content = `
      @font-face {
        /* try with " */
        src: url("./font-a.woff");
      }

      @font-face {
        font-display: 'optional'; // invalid quotes, should still fail for being invalid rule
        /* try up a directory with ' */
        src: url('../font-b.woff');
      }

      @font-face {
        font-display: optional // missing a semi-colon, should still fail for being invalid block
        /* try no path with no quotes ' */
        src: url(font.woff);
      }
    `;

    networkRecords = [
      {
        url: 'https://example.com/foo/bar/font-a.woff',
<<<<<<< HEAD
        networkEndTime: 3_000, rendererStartTime: 1_000,
=======
        endTime: 3000, startTime: 1000,
>>>>>>> 26e03fd4
        resourceType: 'Font',
      },
      {
        url: 'https://example.com/foo/font-b.woff',
<<<<<<< HEAD
        networkEndTime: 5_000, rendererStartTime: 1_000,
=======
        endTime: 5000, startTime: 1000,
>>>>>>> 26e03fd4
        resourceType: 'Font',
      },
      {
        url: 'https://example.com/foo/bar/font.woff',
<<<<<<< HEAD
        networkEndTime: 2_000, rendererStartTime: 1_000,
=======
        endTime: 2000, startTime: 1000,
>>>>>>> 26e03fd4
        resourceType: 'Font',
      },
    ];

    const result = await FontDisplayAudit.audit(getArtifacts(), context);
    const items = [
      {url: networkRecords[0].url, wastedMs: 2000},
      {url: networkRecords[1].url, wastedMs: 3000},
      {url: networkRecords[2].url, wastedMs: 1000},
    ];
    expect(result.score).toEqual(0);
    expect(result.details.items).toEqual(items);
    expect(result.warnings).toEqual([]);
  });

  it('resolves URLs relative to stylesheet URL when available', async () => {
    stylesheet.header.sourceURL = 'https://cdn.example.com/foo/bar/file.css';
    stylesheet.content = `
      @font-face {
        font-display: block;
        /* try with " and same directory */
        src: url("./font-a.woff");
      }

      @font-face {
        font-display: block;
        /* try with " and site origin */
        src: url("https://example.com/foo/bar/document-font.woff");
      }

      @font-face {
        font-display: fallback;
        /* try up a directory with ' */
        src: url('../font-b.woff');
      }

      @font-face {
        font-display: optional;
        /* try no path with no quotes ' */
        src: url(font.woff);
      }
    `;

    networkRecords = [
      {
        url: 'https://example.com/foo/bar/document-font.woff',
<<<<<<< HEAD
        networkEndTime: 3_000, rendererStartTime: 1_000,
=======
        endTime: 3000, startTime: 1000,
>>>>>>> 26e03fd4
        resourceType: 'Font',
      },
      {
        url: 'https://cdn.example.com/foo/bar/font-a.woff',
<<<<<<< HEAD
        networkEndTime: 3_000, rendererStartTime: 1_000,
=======
        endTime: 3000, startTime: 1000,
>>>>>>> 26e03fd4
        resourceType: 'Font',
      },
      {
        url: 'https://cdn.example.com/foo/font-b.woff',
<<<<<<< HEAD
        networkEndTime: 5_000, rendererStartTime: 1_000,
=======
        endTime: 5000, startTime: 1000,
>>>>>>> 26e03fd4
        resourceType: 'Font',
      },
      {
        url: 'https://cdn.example.com/foo/bar/font.woff',
<<<<<<< HEAD
        networkEndTime: 2_000, rendererStartTime: 1_000,
=======
        endTime: 2000, startTime: 1000,
>>>>>>> 26e03fd4
        resourceType: 'Font',
      },
    ];

    const result = await FontDisplayAudit.audit(getArtifacts(), context);
    expect(result.score).toEqual(1);
    expect(result.details.items).toEqual([]);
    expect(result.warnings).toEqual([]);
  });

  it('passes when all fonts have a correct font-display rule', async () => {
    stylesheet.content = `
      @font-face {
        /* make sure we can handle carriage returns */
        \r\n
        font-display: block;
        /* try with " */
        src: url("./font-a.woff");
      }

      @font-face {\r
        font-display: fallback;
        /* try up a directory with ' */
        src: url('../font-b.woff');
      }

      @font-face {\n
        font-display: optional;
        /* try no path with no quotes ' */
        src: url(font.woff);
      }
    `;

    networkRecords = [
      {
        url: 'https://example.com/foo/bar/font-a.woff',
<<<<<<< HEAD
        networkEndTime: 3_000, rendererStartTime: 1_000,
=======
        endTime: 3000, startTime: 1000,
>>>>>>> 26e03fd4
        resourceType: 'Font',
      },
      {
        url: 'https://example.com/foo/font-b.woff',
<<<<<<< HEAD
        networkEndTime: 5_000, rendererStartTime: 1_000,
=======
        endTime: 5000, startTime: 1000,
>>>>>>> 26e03fd4
        resourceType: 'Font',
      },
      {
        url: 'https://example.com/foo/bar/font.woff',
<<<<<<< HEAD
        networkEndTime: 2_000, rendererStartTime: 1_000,
=======
        endTime: 2000, startTime: 1000,
>>>>>>> 26e03fd4
        resourceType: 'Font',
      },
      {
        url: 'data:application/font-woff',
<<<<<<< HEAD
        networkEndTime: 7_000, rendererStartTime: 1_000,
=======
        endTime: 7000, startTime: 1000,
>>>>>>> 26e03fd4
        resourceType: 'Font',
      },
    ];

    const result = await FontDisplayAudit.audit(getArtifacts(), context);
    expect(result.score).toEqual(1);
    expect(result.details.items).toEqual([]);
    expect(result.warnings).toEqual([]);
  });

  it('should handle real-world font-face declarations', async () => {
    /* eslint-disable max-len, no-useless-escape */
    stylesheet.content = `
      @font-face{font-family:CNN Clock;src:url(//edition.i.cdn.cnn.com/.a/fonts/cnn/3.7.2/cnnclock-black.eot) format("embedded-opentype"),url(//edition.i.cdn.cnn.com/.a/fonts/cnn/3.7.2/cnnclock-black.woff2) format("woff2"),url(//edition.i.cdn.cnn.com/.a/fonts/cnn/3.7.2/cnnclock-black.woff) format("woff"),url(//edition.i.cdn.cnn.com/.a/fonts/cnn/3.7.2/cnnclock-black.ttf) format("truetype");font-weight:900;font-style:normal}
      @font-face{font-family:FAVE-CNN;src:url(
        "//registry.api.cnn.io/assets/fave/fonts/2.0.15/cnnsans-bold.eot")
        ;src:       url("//registry.api.cnn.io/assets/fave/fonts/2.0.15/cnnsans-bold.eot?#iefix") format("embedded-opentype"),url("//registry.api.cnn.io/assets/fave/fonts/2.0.15/cnnsans-bold.woff") format("woff"),url("//registry.api.cnn.io/assets/fave/fonts/2.0.15/cnnsans-bold.ttf") format("truetype"),url("//registry.api.cnn.io/assets/fave/fonts/2.0.15/cnnsans-bold.svg?#cnn-icons") format("svg");font-weight:700;font-style:normal}
      @font-face{font-family:\'FontAwesome\';src:url(\'../fonts/fontawesome-webfont.eot?v=4.6.1\');src:url(\'../fonts/fontawesome-webfont.eot?#iefix&v=4.6.1\') format(\'embedded-opentype\'),url(\'../fonts/fontawesome-webfont.woff2?v=4.6.1\') format(\'woff2\'),url(\'../fonts/fontawesome-webfont.woff?v=4.6.1\') format(\'woff\'),url(\'../fonts/fontawesome-webfont.ttf?v=4.6.1\') format(\'truetype\'),url(\'../fonts/fontawesome-webfont.svg?v=4.6.1#fontawesomeregular\') format(\'svg\');font-weight:normal;font-style:normal;font-display:swap;}
      @font-face {   font-family: \'Lato\';   font-style: normal;   font-weight: 900;   src: local(\'Lato Black\'), local(\'Lato-Black\'), url(https://fonts.gstatic.com/s/lato/v14/S6u9w4BMUTPHh50XSwiPGQ3q5d0.woff2) format(\'woff2\');   unicode-range: U+0000-00FF, U+0131, U+0152-0153, U+02BB-02BC, U+02C6, U+02DA, U+02DC, U+2000-206F, U+2074, U+20AC, U+2122, U+2191, U+2193, U+2212, U+2215, U+FEFF, U+FFFD; }
    `;
    /* eslint-enable max-len, no-useless-escape */

    networkRecords = [
      {
        url: 'https://edition.i.cdn.cnn.com/.a/fonts/cnn/3.7.2/cnnclock-black.woff2',
<<<<<<< HEAD
        rendererStartTime: 1_000, networkEndTime: 5_000,
=======
        startTime: 1000, endTime: 5000,
>>>>>>> 26e03fd4
        resourceType: 'Font',
      },
      {
        url: 'https://registry.api.cnn.io/assets/fave/fonts/2.0.15/cnnsans-bold.woff',
<<<<<<< HEAD
        rendererStartTime: 1_000, networkEndTime: 5_000,
=======
        startTime: 1000, endTime: 5000,
>>>>>>> 26e03fd4
        resourceType: 'Font',
      },
      {
        url: 'https://example.com/foo/fonts/fontawesome-webfont.woff2?v=4.6.1',
<<<<<<< HEAD
        rendererStartTime: 1_000, networkEndTime: 5_000,
=======
        startTime: 1000, endTime: 5000,
>>>>>>> 26e03fd4
        resourceType: 'Font',
      },
      {
        url: 'https://fonts.gstatic.com/s/lato/v14/S6u9w4BMUTPHh50XSwiPGQ3q5d0.woff2',
<<<<<<< HEAD
        rendererStartTime: 1_000, networkEndTime: 5_000,
=======
        startTime: 1000, endTime: 5000,
>>>>>>> 26e03fd4
        resourceType: 'Font',
      },
    ];

    const result = await FontDisplayAudit.audit(getArtifacts(), context);
    expect(result.score).toEqual(0);
    expect(result.details.items.map(item => item.url)).toEqual([
      'https://edition.i.cdn.cnn.com/.a/fonts/cnn/3.7.2/cnnclock-black.woff2',
      'https://registry.api.cnn.io/assets/fave/fonts/2.0.15/cnnsans-bold.woff',
      // FontAwesome should pass
      // 'https://example.com/foo/fonts/fontawesome-webfont.woff2?v=4.6.1',
      'https://fonts.gstatic.com/s/lato/v14/S6u9w4BMUTPHh50XSwiPGQ3q5d0.woff2',
    ]);
    expect(result.warnings).toEqual([]);
  });

  it('handles varied font-display declarations', async () => {
    stylesheet.content = `
      @font-face {
        src: url(font-0.woff);
        font-display: swap
      }

      @font-face {src: url(font-1.woff);font-display   : fallback
      }

      @font-face {
        src: url(font-2.woff);
        font-display:optional}

      @font-face {
        src: url(font-3.woff);
        font-display    :  swap  ;  }

      @font-face {src: url(font-4.woff);font-display:swap;}
    `;

    networkRecords = Array.from({length: 5}).map((_, idx) => ({
      url: `https://example.com/foo/bar/font-${idx}.woff`,
<<<<<<< HEAD
      networkEndTime: 2_000, rendererStartTime: 1_000,
=======
      endTime: 2000, startTime: 1000,
>>>>>>> 26e03fd4
      resourceType: 'Font',
    }));

    const result = await FontDisplayAudit.audit(getArtifacts(), context);
    expect(result.details.items).toEqual([]);
    expect(result.score).toEqual(1);
    expect(result.warnings).toEqual([]);
  });

  it('handles custom source URLs from sourcemaps', async () => {
    // Make sure we don't use sourceURL when it's not a valid URL, see https://github.com/GoogleChrome/lighthouse/issues/8534
    stylesheet.header.sourceURL = 'custom-url-from-source-map';
    stylesheet.content = `
      @font-face {
        src: url(font-0.woff);
        font-display: swap
      }
    `;

    networkRecords = [{
      url: `https://example.com/foo/bar/font-0.woff`,
<<<<<<< HEAD
      networkEndTime: 2_000, rendererStartTime: 1_000,
=======
      endTime: 2000, startTime: 1000,
>>>>>>> 26e03fd4
      resourceType: 'Font',
    }];

    const result = await FontDisplayAudit.audit(getArtifacts(), context);
    expect(result.details.items).toEqual([]);
    expect(result.score).toEqual(1);
  });

  it('should not flag a URL for which there is not @font-face at all', async () => {
    // Sometimes the content does not come through, see https://github.com/GoogleChrome/lighthouse/issues/8493
    stylesheet.content = ``;

    networkRecords = [{
      url: `https://example.com/foo/bar/font-0.woff`,
<<<<<<< HEAD
      networkEndTime: 2_000, rendererStartTime: 1_000,
=======
      endTime: 2000, startTime: 1000,
>>>>>>> 26e03fd4
      resourceType: 'Font',
    }];

    const result = await FontDisplayAudit.audit(getArtifacts(), context);
    expect(result.details.items).toEqual([]);
    expect(result.score).toEqual(1);
    expect(result.warnings).toHaveLength(1);
    expect(result.warnings[0])
      .toBeDisplayString(/value for the origin https:\/\/example\.com\.$/);
  });

  it('should handle mixed content', async () => {
    networkRecords = [{
      url: `https://example.com/foo/bar/font-0.woff`,
<<<<<<< HEAD
      networkEndTime: 2_000, rendererStartTime: 1_000,
      resourceType: 'Font',
    }, {
      url: `https://example.com/foo/bar/font-1.woff`,
      networkEndTime: 2_000, rendererStartTime: 1_000,
=======
      endTime: 2000, startTime: 1000,
      resourceType: 'Font',
    }, {
      url: `https://example.com/foo/bar/font-1.woff`,
      endTime: 2000, startTime: 1000,
>>>>>>> 26e03fd4
      resourceType: 'Font',
    }];

    const artifacts = getArtifacts();
    artifacts.CSSUsage.stylesheets = [
      {content: '', header: {}},
      {
        content: `
          @font-face {
            /* try with " */
            src: url("./font-0.woff");
          }
        `,
        header: {},
      },
    ];
    const result = await FontDisplayAudit.audit(artifacts, context);
    expect(result.details.items).toEqual([{
      url: `https://example.com/foo/bar/font-0.woff`,
      wastedMs: 1000,
    }]);
    expect(result.score).toEqual(0);
    expect(result.warnings).toHaveLength(1);
    expect(result.warnings[0])
      .toBeDisplayString(/value for the origin https:\/\/example\.com\.$/);
  });

  it('should dedupe warnings by origin when there are multiple uncheckable fonts', async () => {
    stylesheet.content = ``;

    networkRecords = [{
      url: 'https://example.com/foo/bar/font-a.woff',
<<<<<<< HEAD
      networkEndTime: 3_000, rendererStartTime: 1_000,
      resourceType: 'Font',
    }, {
      url: 'https://example.com/foo/font-b.woff',
      networkEndTime: 5_000, rendererStartTime: 1_000,
      resourceType: 'Font',
    }, {
      url: 'https://example.com/foo/bar/font.woff',
      networkEndTime: 2_000, rendererStartTime: 1_000,
      resourceType: 'Font',
    }, {
      url: 'https://fonts.gstatic.com/s/would-you-look-at-this-font.woff2',
      networkEndTime: 7_000, rendererStartTime: 1_000,
=======
      endTime: 3000, startTime: 1000,
      resourceType: 'Font',
    }, {
      url: 'https://example.com/foo/font-b.woff',
      endTime: 5000, startTime: 1000,
      resourceType: 'Font',
    }, {
      url: 'https://example.com/foo/bar/font.woff',
      endTime: 2000, startTime: 1000,
      resourceType: 'Font',
    }, {
      url: 'https://fonts.gstatic.com/s/would-you-look-at-this-font.woff2',
      endTime: 7000, startTime: 1000,
>>>>>>> 26e03fd4
      resourceType: 'Font',
    }];

    const result = await FontDisplayAudit.audit(getArtifacts(), context);
    expect(result.details.items).toHaveLength(0);
    expect(result.score).toEqual(1);

    expect(result.warnings).toHaveLength(2);
    expect(result.warnings[0])
      // Plural 'values' for multiple fonts.
      .toBeDisplayString(/values for the origin https:\/\/example\.com\.$/);
    expect(result.warnings[1])
      .toBeDisplayString(/value for the origin https:\/\/fonts\.gstatic\.com\.$/);
  });
});<|MERGE_RESOLUTION|>--- conflicted
+++ resolved
@@ -48,29 +48,17 @@
     networkRecords = [
       {
         url: 'https://example.com/foo/bar/font-a.woff',
-<<<<<<< HEAD
-        networkEndTime: 3_000, rendererStartTime: 1_000,
-=======
-        endTime: 3000, startTime: 1000,
->>>>>>> 26e03fd4
+        networkEndTime: 3000, rendererStartTime: 1000,
         resourceType: 'Font',
       },
       {
         url: 'https://example.com/foo/font-b.woff',
-<<<<<<< HEAD
-        networkEndTime: 5_000, rendererStartTime: 1_000,
-=======
-        endTime: 5000, startTime: 1000,
->>>>>>> 26e03fd4
+        networkEndTime: 5000, rendererStartTime: 1000,
         resourceType: 'Font',
       },
       {
         url: 'https://example.com/foo/bar/font.woff',
-<<<<<<< HEAD
-        networkEndTime: 2_000, rendererStartTime: 1_000,
-=======
-        endTime: 2000, startTime: 1000,
->>>>>>> 26e03fd4
+        networkEndTime: 2000, rendererStartTime: 1000,
         resourceType: 'Font',
       },
     ];
@@ -117,38 +105,22 @@
     networkRecords = [
       {
         url: 'https://example.com/foo/bar/document-font.woff',
-<<<<<<< HEAD
-        networkEndTime: 3_000, rendererStartTime: 1_000,
-=======
-        endTime: 3000, startTime: 1000,
->>>>>>> 26e03fd4
+        networkEndTime: 3000, rendererStartTime: 1000,
         resourceType: 'Font',
       },
       {
         url: 'https://cdn.example.com/foo/bar/font-a.woff',
-<<<<<<< HEAD
-        networkEndTime: 3_000, rendererStartTime: 1_000,
-=======
-        endTime: 3000, startTime: 1000,
->>>>>>> 26e03fd4
+        networkEndTime: 3000, rendererStartTime: 1000,
         resourceType: 'Font',
       },
       {
         url: 'https://cdn.example.com/foo/font-b.woff',
-<<<<<<< HEAD
-        networkEndTime: 5_000, rendererStartTime: 1_000,
-=======
-        endTime: 5000, startTime: 1000,
->>>>>>> 26e03fd4
+        networkEndTime: 5000, rendererStartTime: 1000,
         resourceType: 'Font',
       },
       {
         url: 'https://cdn.example.com/foo/bar/font.woff',
-<<<<<<< HEAD
-        networkEndTime: 2_000, rendererStartTime: 1_000,
-=======
-        endTime: 2000, startTime: 1000,
->>>>>>> 26e03fd4
+        networkEndTime: 2000, rendererStartTime: 1000,
         resourceType: 'Font',
       },
     ];
@@ -185,38 +157,22 @@
     networkRecords = [
       {
         url: 'https://example.com/foo/bar/font-a.woff',
-<<<<<<< HEAD
-        networkEndTime: 3_000, rendererStartTime: 1_000,
-=======
-        endTime: 3000, startTime: 1000,
->>>>>>> 26e03fd4
+        networkEndTime: 3000, rendererStartTime: 1000,
         resourceType: 'Font',
       },
       {
         url: 'https://example.com/foo/font-b.woff',
-<<<<<<< HEAD
-        networkEndTime: 5_000, rendererStartTime: 1_000,
-=======
-        endTime: 5000, startTime: 1000,
->>>>>>> 26e03fd4
+        networkEndTime: 5000, rendererStartTime: 1000,
         resourceType: 'Font',
       },
       {
         url: 'https://example.com/foo/bar/font.woff',
-<<<<<<< HEAD
-        networkEndTime: 2_000, rendererStartTime: 1_000,
-=======
-        endTime: 2000, startTime: 1000,
->>>>>>> 26e03fd4
+        networkEndTime: 2000, rendererStartTime: 1000,
         resourceType: 'Font',
       },
       {
         url: 'data:application/font-woff',
-<<<<<<< HEAD
-        networkEndTime: 7_000, rendererStartTime: 1_000,
-=======
-        endTime: 7000, startTime: 1000,
->>>>>>> 26e03fd4
+        networkEndTime: 7000, rendererStartTime: 1000,
         resourceType: 'Font',
       },
     ];
@@ -242,38 +198,22 @@
     networkRecords = [
       {
         url: 'https://edition.i.cdn.cnn.com/.a/fonts/cnn/3.7.2/cnnclock-black.woff2',
-<<<<<<< HEAD
-        rendererStartTime: 1_000, networkEndTime: 5_000,
-=======
-        startTime: 1000, endTime: 5000,
->>>>>>> 26e03fd4
+        rendererStartTime: 1000, networkEndTime: 5000,
         resourceType: 'Font',
       },
       {
         url: 'https://registry.api.cnn.io/assets/fave/fonts/2.0.15/cnnsans-bold.woff',
-<<<<<<< HEAD
-        rendererStartTime: 1_000, networkEndTime: 5_000,
-=======
-        startTime: 1000, endTime: 5000,
->>>>>>> 26e03fd4
+        rendererStartTime: 1000, networkEndTime: 5000,
         resourceType: 'Font',
       },
       {
         url: 'https://example.com/foo/fonts/fontawesome-webfont.woff2?v=4.6.1',
-<<<<<<< HEAD
-        rendererStartTime: 1_000, networkEndTime: 5_000,
-=======
-        startTime: 1000, endTime: 5000,
->>>>>>> 26e03fd4
+        rendererStartTime: 1000, networkEndTime: 5000,
         resourceType: 'Font',
       },
       {
         url: 'https://fonts.gstatic.com/s/lato/v14/S6u9w4BMUTPHh50XSwiPGQ3q5d0.woff2',
-<<<<<<< HEAD
-        rendererStartTime: 1_000, networkEndTime: 5_000,
-=======
-        startTime: 1000, endTime: 5000,
->>>>>>> 26e03fd4
+        rendererStartTime: 1000, networkEndTime: 5000,
         resourceType: 'Font',
       },
     ];
@@ -313,11 +253,7 @@
 
     networkRecords = Array.from({length: 5}).map((_, idx) => ({
       url: `https://example.com/foo/bar/font-${idx}.woff`,
-<<<<<<< HEAD
-      networkEndTime: 2_000, rendererStartTime: 1_000,
-=======
-      endTime: 2000, startTime: 1000,
->>>>>>> 26e03fd4
+      networkEndTime: 2000, rendererStartTime: 1000,
       resourceType: 'Font',
     }));
 
@@ -339,11 +275,7 @@
 
     networkRecords = [{
       url: `https://example.com/foo/bar/font-0.woff`,
-<<<<<<< HEAD
-      networkEndTime: 2_000, rendererStartTime: 1_000,
-=======
-      endTime: 2000, startTime: 1000,
->>>>>>> 26e03fd4
+      networkEndTime: 2000, rendererStartTime: 1000,
       resourceType: 'Font',
     }];
 
@@ -358,11 +290,7 @@
 
     networkRecords = [{
       url: `https://example.com/foo/bar/font-0.woff`,
-<<<<<<< HEAD
-      networkEndTime: 2_000, rendererStartTime: 1_000,
-=======
-      endTime: 2000, startTime: 1000,
->>>>>>> 26e03fd4
+      networkEndTime: 2000, rendererStartTime: 1000,
       resourceType: 'Font',
     }];
 
@@ -377,19 +305,11 @@
   it('should handle mixed content', async () => {
     networkRecords = [{
       url: `https://example.com/foo/bar/font-0.woff`,
-<<<<<<< HEAD
-      networkEndTime: 2_000, rendererStartTime: 1_000,
+      networkEndTime: 2000, rendererStartTime: 1000,
       resourceType: 'Font',
     }, {
       url: `https://example.com/foo/bar/font-1.woff`,
-      networkEndTime: 2_000, rendererStartTime: 1_000,
-=======
-      endTime: 2000, startTime: 1000,
-      resourceType: 'Font',
-    }, {
-      url: `https://example.com/foo/bar/font-1.woff`,
-      endTime: 2000, startTime: 1000,
->>>>>>> 26e03fd4
+      networkEndTime: 2000, rendererStartTime: 1000,
       resourceType: 'Font',
     }];
 
@@ -422,35 +342,19 @@
 
     networkRecords = [{
       url: 'https://example.com/foo/bar/font-a.woff',
-<<<<<<< HEAD
-      networkEndTime: 3_000, rendererStartTime: 1_000,
+      networkEndTime: 3000, rendererStartTime: 1000,
       resourceType: 'Font',
     }, {
       url: 'https://example.com/foo/font-b.woff',
-      networkEndTime: 5_000, rendererStartTime: 1_000,
+      networkEndTime: 5000, rendererStartTime: 1000,
       resourceType: 'Font',
     }, {
       url: 'https://example.com/foo/bar/font.woff',
-      networkEndTime: 2_000, rendererStartTime: 1_000,
+      networkEndTime: 2000, rendererStartTime: 1000,
       resourceType: 'Font',
     }, {
       url: 'https://fonts.gstatic.com/s/would-you-look-at-this-font.woff2',
-      networkEndTime: 7_000, rendererStartTime: 1_000,
-=======
-      endTime: 3000, startTime: 1000,
-      resourceType: 'Font',
-    }, {
-      url: 'https://example.com/foo/font-b.woff',
-      endTime: 5000, startTime: 1000,
-      resourceType: 'Font',
-    }, {
-      url: 'https://example.com/foo/bar/font.woff',
-      endTime: 2000, startTime: 1000,
-      resourceType: 'Font',
-    }, {
-      url: 'https://fonts.gstatic.com/s/would-you-look-at-this-font.woff2',
-      endTime: 7000, startTime: 1000,
->>>>>>> 26e03fd4
+      networkEndTime: 7000, rendererStartTime: 1000,
       resourceType: 'Font',
     }];
 

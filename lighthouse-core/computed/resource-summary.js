--- conflicted
+++ resolved
@@ -106,16 +106,8 @@
    * @return {Promise<Record<LH.Budget.ResourceType,ResourceEntry>>}
    */
   static async compute_(data, context) {
-<<<<<<< HEAD
-    const [networkRecords, mainResource] = await Promise.all([
-      NetworkRecords.request(data.trace, context),
-      MainResource.request({trace: data.trace, URL: data.URL}, context),
-    ]);
-    return ResourceSummary.summarize(networkRecords, mainResource.url, data.budgets);
-=======
-    const networkRecords = await NetworkRecords.request(data.devtoolsLog, context);
+    const networkRecords = await NetworkRecords.request(data.trace, context);
     return ResourceSummary.summarize(networkRecords, data.URL.finalUrl, data.budgets);
->>>>>>> f4d6bca4
   }
 }
 

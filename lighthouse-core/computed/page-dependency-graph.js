/**
 * @license Copyright 2017 The Lighthouse Authors. All Rights Reserved.
 * Licensed under the Apache License, Version 2.0 (the "License"); you may not use this file except in compliance with the License. You may obtain a copy of the License at http://www.apache.org/licenses/LICENSE-2.0
 * Unless required by applicable law or agreed to in writing, software distributed under the License is distributed on an "AS IS" BASIS, WITHOUT WARRANTIES OR CONDITIONS OF ANY KIND, either express or implied. See the License for the specific language governing permissions and limitations under the License.
 */
'use strict';

<<<<<<< HEAD
const makeComputedArtifact = require('./computed-artifact.js');
const NetworkNode = require('../lib/dependency-graph/network-node.js');
const CPUNode = require('../lib/dependency-graph/cpu-node.js');
const TracingProcessor = require('../lib/tracehouse/trace-processor.js');
const NetworkRequest = require('../lib/network-request.js');
const ProcessedTrace = require('./processed-trace.js');
const NetworkRecords = require('./network-records.js');
const NetworkAnalyzer = require('../lib/dependency-graph/simulator/network-analyzer.js');
const ReportScoring = require('../scoring.js');

// TODO: extract to maths lib?
const {arithmeticMean} = ReportScoring;
=======
import {makeComputedArtifact} from './computed-artifact.js';
import {NetworkNode} from '../lib/dependency-graph/network-node.js';
import {CPUNode} from '../lib/dependency-graph/cpu-node.js';
import {TraceProcessor} from '../lib/tracehouse/trace-processor.js';
import {NetworkRequest} from '../lib/network-request.js';
import ProcessedTrace from './processed-trace.js';
import NetworkRecords from './network-records.js';
import {NetworkAnalyzer} from '../lib/dependency-graph/simulator/network-analyzer.js';
>>>>>>> 57ca9fce

/** @typedef {import('../lib/dependency-graph/base-node.js').Node} Node */
/** @typedef {Omit<LH.Artifacts['URL'], 'initialUrl'|'finalUrl'>} URLArtifact */

// Shorter tasks have negligible impact on simulation results.
const SIGNIFICANT_DUR_THRESHOLD_MS = 10;

// TODO: video files tend to be enormous and throw off all graph traversals, move this ignore
//    into estimation logic when we use the dependency graph for other purposes.
const IGNORED_MIME_TYPES_REGEX = /^video/;

class PageDependencyGraph {
  /**
   * @param {LH.Artifacts.NetworkRequest} record
   * @return {Array<string>}
   */
  static getNetworkInitiators(record) {
    if (!record.initiator) return [];
    if (record.initiator.url) return [record.initiator.url];
    if (record.initiator.type === 'script') {
      // Script initiators have the stack of callFrames from all functions that led to this request.
      // If async stacks are enabled, then the stack will also have the parent functions that asynchronously
      // led to this request chained in the `parent` property.
      /** @type {Set<string>} */
      const scriptURLs = new Set();
      let stack = record.initiator.stack;
      while (stack) {
        const callFrames = stack.callFrames || [];
        for (const frame of callFrames) {
          if (frame.url) scriptURLs.add(frame.url);
        }

        stack = stack.parent;
      }

      return Array.from(scriptURLs);
    }

    return [];
  }

  /**
   * @param {Array<LH.Artifacts.NetworkRequest>} networkRecords
   * @return {NetworkNodeOutput}
   */
  static getNetworkNodeOutput(networkRecords) {
    /** @type {Array<NetworkNode>} */
    const nodes = [];
    /** @type {Map<string, NetworkNode>} */
    const idToNodeMap = new Map();
    /** @type {Map<string, Array<NetworkNode>>} */
    const urlToNodeMap = new Map();
    /** @type {Map<string, NetworkNode|null>} */
    const frameIdToNodeMap = new Map();

    networkRecords.forEach(record => {
      if (IGNORED_MIME_TYPES_REGEX.test(record.mimeType)) return;

      // Network record requestIds can be duplicated for an unknown reason
      // Suffix all subsequent records with `:duplicate` until it's unique
      // NOTE: This should never happen with modern NetworkRequest library, but old fixtures
      // might still have this issue.
      while (idToNodeMap.has(record.requestId)) {
        record.requestId += ':duplicate';
      }

      const node = new NetworkNode(record);
      nodes.push(node);

      const urlList = urlToNodeMap.get(record.url) || [];
      urlList.push(node);

      idToNodeMap.set(record.requestId, node);
      urlToNodeMap.set(record.url, urlList);

      // If the request was for the root document of an iframe, save an entry in our
      // map so we can link up the task `args.data.frame` dependencies later in graph creation.
      if (record.frameId &&
          record.resourceType === NetworkRequest.TYPES.Document &&
          record.documentURL === record.url) {
        // If there's ever any ambiguity, permanently set the value to `false` to avoid loops in the graph.
        const value = frameIdToNodeMap.has(record.frameId) ? null : node;
        frameIdToNodeMap.set(record.frameId, value);
      }
    });

    return {nodes, idToNodeMap, urlToNodeMap, frameIdToNodeMap};
  }

  /**
   * @param {LH.Artifacts.ProcessedTrace} processedTrace
   * @return {Array<CPUNode>}
   */
  static getCPUNodes({mainThreadEvents}) {
    /** @type {Array<CPUNode>} */
    const nodes = [];
    let i = 0;

<<<<<<< HEAD
=======
    TraceProcessor.assertHasToplevelEvents(mainThreadEvents);

>>>>>>> 57ca9fce
    while (i < mainThreadEvents.length) {
      const evt = mainThreadEvents[i];
      i++;

      // Skip all trace events that aren't schedulable tasks with sizable duration
      if (!TraceProcessor.isScheduleableTask(evt) || !evt.dur) {
        continue;
      }

      // Capture all events that occurred within the task
      /** @type {Array<LH.TraceEvent>} */
      const children = [];
      for (
        const endTime = evt.ts + evt.dur;
        i < mainThreadEvents.length && mainThreadEvents[i].ts < endTime;
        i++
      ) {
        children.push(mainThreadEvents[i]);
      }

      nodes.push(new CPUNode(evt, children));
    }

    return nodes;
  }

  /**
   * @param {NetworkNode} rootNode
   * @param {NetworkNodeOutput} networkNodeOutput
   */
  static linkNetworkNodes(rootNode, networkNodeOutput) {
    networkNodeOutput.nodes.forEach(node => {
      const directInitiatorRequest = node.record.initiatorRequest || rootNode.record;
      const directInitiatorNode =
        networkNodeOutput.idToNodeMap.get(directInitiatorRequest.requestId) || rootNode;
      const canDependOnInitiator =
        !directInitiatorNode.isDependentOn(node) &&
        node.canDependOn(directInitiatorNode);
      const initiators = PageDependencyGraph.getNetworkInitiators(node.record);
      if (initiators.length) {
        initiators.forEach(initiator => {
          const parentCandidates = networkNodeOutput.urlToNodeMap.get(initiator) || [];
          // Only add the edge if the parent is unambiguous with valid timing and isn't circular.
          if (parentCandidates.length === 1 &&
              parentCandidates[0].startTime <= node.startTime &&
              !parentCandidates[0].isDependentOn(node)) {
            node.addDependency(parentCandidates[0]);
          } else if (canDependOnInitiator) {
            directInitiatorNode.addDependent(node);
          }
        });
      } else if (canDependOnInitiator) {
        directInitiatorNode.addDependent(node);
      }

      // Make sure the nodes are attached to the graph if the initiator information was invalid.
      if (node !== rootNode && node.getDependencies().length === 0 && node.canDependOn(rootNode)) {
        node.addDependency(rootNode);
      }

      if (!node.record.redirects) return;

      const redirects = [...node.record.redirects, node.record];
      for (let i = 1; i < redirects.length; i++) {
        const redirectNode = networkNodeOutput.idToNodeMap.get(redirects[i - 1].requestId);
        const actualNode = networkNodeOutput.idToNodeMap.get(redirects[i].requestId);
        if (actualNode && redirectNode) {
          actualNode.addDependency(redirectNode);
        }
      }
    });
  }

  /**
   * @param {Node} rootNode
   * @param {NetworkNodeOutput} networkNodeOutput
   * @param {Array<CPUNode>} cpuNodes
   */
  static linkCPUNodes(rootNode, networkNodeOutput, cpuNodes) {
    /** @type {Set<LH.Crdp.Network.ResourceType|undefined>} */
    const linkableResourceTypes = new Set([
      NetworkRequest.TYPES.XHR, NetworkRequest.TYPES.Fetch, NetworkRequest.TYPES.Script,
    ]);

    /** @param {CPUNode} cpuNode @param {string} reqId */
    function addDependentNetworkRequest(cpuNode, reqId) {
      const networkNode = networkNodeOutput.idToNodeMap.get(reqId);
      if (!networkNode ||
          // Ignore all network nodes that started before this CPU task started
          // A network request that started earlier could not possibly have been started by this task
          networkNode.startTime <= cpuNode.startTime) return;
      const {record} = networkNode;
      const resourceType = record.resourceType ||
        record.redirectDestination?.resourceType;
      if (!linkableResourceTypes.has(resourceType)) {
        // We only link some resources to CPU nodes because we observe LCP simulation
        // regressions when including images, etc.
        return;
      }
      cpuNode.addDependent(networkNode);
    }

    /**
     * If the node has an associated frameId, then create a dependency on the root document request
     * for the frame. The task obviously couldn't have started before the frame was even downloaded.
     *
     * @param {CPUNode} cpuNode
     * @param {string|undefined} frameId
     */
    function addDependencyOnFrame(cpuNode, frameId) {
      if (!frameId) return;
      const networkNode = networkNodeOutput.frameIdToNodeMap.get(frameId);
      if (!networkNode) return;
      // Ignore all network nodes that started after this CPU task started
      // A network request that started after could not possibly be required this task
      if (networkNode.startTime >= cpuNode.startTime) return;
      cpuNode.addDependency(networkNode);
    }

    /** @param {CPUNode} cpuNode @param {string} url */
    function addDependencyOnUrl(cpuNode, url) {
      if (!url) return;
      // Allow network requests that end up to 100ms before the task started
      // Some script evaluations can start before the script finishes downloading
      const minimumAllowableTimeSinceNetworkNodeEnd = -100 * 1000;
      const candidates = networkNodeOutput.urlToNodeMap.get(url) || [];

      let minCandidate = null;
      let minDistance = Infinity;
      // Find the closest request that finished before this CPU task started
      for (const candidate of candidates) {
        // Explicitly ignore all requests that started after this CPU node
        // A network request that started after this task started cannot possibly be a dependency
        if (cpuNode.startTime <= candidate.startTime) return;

        const distance = cpuNode.startTime - candidate.endTime;
        if (distance >= minimumAllowableTimeSinceNetworkNodeEnd && distance < minDistance) {
          minCandidate = candidate;
          minDistance = distance;
        }
      }

      if (!minCandidate) return;
      cpuNode.addDependency(minCandidate);
    }

    /** @type {Map<string, CPUNode>} */
    const timers = new Map();
    for (const node of cpuNodes) {
      for (const evt of node.childEvents) {
        if (!evt.args.data) continue;

        const argsUrl = evt.args.data.url;
        const stackTraceUrls = (evt.args.data.stackTrace || []).map(l => l.url).filter(Boolean);

        switch (evt.name) {
          case 'TimerInstall':
            // @ts-expect-error - 'TimerInstall' event means timerId exists.
            timers.set(evt.args.data.timerId, node);
            stackTraceUrls.forEach(url => addDependencyOnUrl(node, url));
            break;
          case 'TimerFire': {
            // @ts-expect-error - 'TimerFire' event means timerId exists.
            const installer = timers.get(evt.args.data.timerId);
            if (!installer || installer.endTime > node.startTime) break;
            installer.addDependent(node);
            break;
          }

          case 'InvalidateLayout':
          case 'ScheduleStyleRecalculation':
            addDependencyOnFrame(node, evt.args.data.frame);
            stackTraceUrls.forEach(url => addDependencyOnUrl(node, url));
            break;

          case 'EvaluateScript':
            addDependencyOnFrame(node, evt.args.data.frame);
            // @ts-expect-error - 'EvaluateScript' event means argsUrl is defined.
            addDependencyOnUrl(node, argsUrl);
            stackTraceUrls.forEach(url => addDependencyOnUrl(node, url));
            break;

          case 'XHRReadyStateChange':
            // Only create the dependency if the request was completed
            // 'XHRReadyStateChange' event means readyState is defined.
            if (evt.args.data.readyState !== 4) break;

            // @ts-expect-error - 'XHRReadyStateChange' event means argsUrl is defined.
            addDependencyOnUrl(node, argsUrl);
            stackTraceUrls.forEach(url => addDependencyOnUrl(node, url));
            break;

          case 'FunctionCall':
          case 'v8.compile':
            addDependencyOnFrame(node, evt.args.data.frame);
            // @ts-expect-error - events mean argsUrl is defined.
            addDependencyOnUrl(node, argsUrl);
            break;

          case 'ParseAuthorStyleSheet':
            addDependencyOnFrame(node, evt.args.data.frame);
            // @ts-expect-error - 'ParseAuthorStyleSheet' event means styleSheetUrl is defined.
            addDependencyOnUrl(node, evt.args.data.styleSheetUrl);
            break;

          case 'ResourceSendRequest':
            addDependencyOnFrame(node, evt.args.data.frame);
            // @ts-expect-error - 'ResourceSendRequest' event means requestId is defined.
            addDependentNetworkRequest(node, evt.args.data.requestId);
            stackTraceUrls.forEach(url => addDependencyOnUrl(node, url));
            break;
        }
      }

      // Nodes starting before the root node cannot depend on it.
      if (node.getNumberOfDependencies() === 0 && node.canDependOn(rootNode)) {
        node.addDependency(rootNode);
      }
    }

    // Second pass to prune the graph of short tasks.
    const minimumEvtDur = SIGNIFICANT_DUR_THRESHOLD_MS * 1000;
    let foundFirstLayout = false;
    let foundFirstPaint = false;
    let foundFirstParse = false;

    for (const node of cpuNodes) {
      // Don't prune if event is the first ParseHTML/Layout/Paint.
      // See https://github.com/GoogleChrome/lighthouse/issues/9627#issuecomment-526699524 for more.
      let isFirst = false;
      if (!foundFirstLayout && node.childEvents.some(evt => evt.name === 'Layout')) {
        isFirst = foundFirstLayout = true;
      }
      if (!foundFirstPaint && node.childEvents.some(evt => evt.name === 'Paint')) {
        isFirst = foundFirstPaint = true;
      }
      if (!foundFirstParse && node.childEvents.some(evt => evt.name === 'ParseHTML')) {
        isFirst = foundFirstParse = true;
      }
      const hasResourceChangePriorityEvent =
        node.childEvents.some(evt => evt.name === 'ResourceChangePriority');

      if (isFirst || node.event.dur >= minimumEvtDur || hasResourceChangePriorityEvent) {
        // Don't prune this node. The task is long / important so it will impact simulation.
        continue;
      }

      // Prune the node if it isn't highly connected to minimize graph size. Rewiring the graph
      // here replaces O(M + N) edges with (M * N) edges, which is fine if either  M or N is at
      // most 1.
      if (node.getNumberOfDependencies() === 1 || node.getNumberOfDependents() <= 1) {
        PageDependencyGraph._pruneNode(node);
      }
    }
  }

  /**
   * @param {NetworkNodeOutput} networkNodeOutput
   * @param {Array<CPUNode>} cpuNodes
   */
  static setNetworkWeightedPriorities(networkNodeOutput, cpuNodes) {
    /** @type {Map<NetworkNode, Array<{ts: number, priority: string}>>} */
    const nodeToPriorityChanges = new Map();

    for (const node of networkNodeOutput.nodes) {
      const changes = nodeToPriorityChanges.get(node) || [];
      changes.push({ts: node.startTime, priority: node.record.initialPriority || 'VeryLow'});
      nodeToPriorityChanges.set(node, changes);
    }

    for (const node of cpuNodes) {
      for (const event of node.childEvents) {
        if (event.name !== 'ResourceChangePriority' || !event.args.data?.priority) continue;

        const networkNode = networkNodeOutput.nodes.find(n => n.id === event.args.data?.requestId);
        // The graph may have excluded some network nodes.
        if (!networkNode) continue;

        const changes = nodeToPriorityChanges.get(networkNode) || [];
        changes.push({ts: event.ts, priority: event.args.data.priority});
        nodeToPriorityChanges.set(networkNode, changes);
      }
    }

    const priorities = ['VeryLow', 'Low', 'Medium', 'High', 'VeryHigh'];
    for (const [node, changes] of nodeToPriorityChanges) {
      const duration = node.endTime - node.startTime;
      const weightedValues = changes.map((c, i) => {
        const nextTs = i === changes.length - 1 ? node.endTime : changes[i + 1].ts;
        const weight = (nextTs - c.ts) / duration;
        return {
          score: priorities.indexOf(c.priority) / (priorities.length - 1),
          weight,
        };
      });
      node.weightedPriority = arithmeticMean(weightedValues) || 0;

      // if (node.weightedPriority === 0.25 && node.priority === 'High') {
      //   console.log('?', node.id, node.record.url, node.priority, node.weightedPriority, changes);
      // }
    }
  }

  /**
   * Removes the given node from the graph, but retains all paths between its dependencies and
   * dependents.
   * @param {Node} node
   */
  static _pruneNode(node) {
    const dependencies = node.getDependencies();
    const dependents = node.getDependents();
    for (const dependency of dependencies) {
      node.removeDependency(dependency);
      for (const dependent of dependents) {
        dependency.addDependent(dependent);
      }
    }
    for (const dependent of dependents) {
      node.removeDependent(dependent);
    }
  }

  /**
   * @param {LH.Artifacts.ProcessedTrace} processedTrace
   * @param {Array<LH.Artifacts.NetworkRequest>} networkRecords
   * @param {URLArtifact} URL
   * @return {Node}
   */
  static createGraph(processedTrace, networkRecords, URL) {
    TracingProcessor.assertHasToplevelEvents(processedTrace.mainThreadEvents);

    const networkNodeOutput = PageDependencyGraph.getNetworkNodeOutput(networkRecords);
    const cpuNodes = PageDependencyGraph.getCPUNodes(processedTrace);
    const {requestedUrl, mainDocumentUrl} = URL;
    if (!requestedUrl) throw new Error('requestedUrl is required to get the root request');
    if (!mainDocumentUrl) throw new Error('mainDocumentUrl is required to get the main resource');

    const rootRequest = NetworkAnalyzer.findResourceForUrl(networkRecords, requestedUrl);
    if (!rootRequest) throw new Error('rootRequest not found');
    const rootNode = networkNodeOutput.idToNodeMap.get(rootRequest.requestId);
    if (!rootNode) throw new Error('rootNode not found');

    const mainDocumentRequest = NetworkAnalyzer.findResourceForUrl(networkRecords, mainDocumentUrl);
    if (!mainDocumentRequest) throw new Error('mainDocumentRequest not found');
    const mainDocumentNode = networkNodeOutput.idToNodeMap.get(mainDocumentRequest.requestId);
    if (!mainDocumentNode) throw new Error('mainDocumentNode not found');

    PageDependencyGraph.linkNetworkNodes(rootNode, networkNodeOutput);
    PageDependencyGraph.linkCPUNodes(rootNode, networkNodeOutput, cpuNodes);
    PageDependencyGraph.setNetworkWeightedPriorities(networkNodeOutput, cpuNodes);

    mainDocumentNode.setIsMainDocument(true);

    if (NetworkNode.hasCycle(rootNode)) {
      throw new Error('Invalid dependency graph created, cycle detected');
    }

    return rootNode;
  }

  /**
   *
   * @param {Node} rootNode
   */
  static printGraph(rootNode, widthInCharacters = 100) {
    /** @param {string} str @param {number} target */
    function padRight(str, target, padChar = ' ') {
      return str + padChar.repeat(Math.max(target - str.length, 0));
    }

    /** @type {Array<Node>} */
    const nodes = [];
    rootNode.traverse(node => nodes.push(node));
    nodes.sort((a, b) => a.startTime - b.startTime);

    const min = nodes[0].startTime;
    const max = nodes.reduce((max, node) => Math.max(max, node.endTime), 0);

    const totalTime = max - min;
    const timePerCharacter = totalTime / widthInCharacters;
    nodes.forEach(node => {
      const offset = Math.round((node.startTime - min) / timePerCharacter);
      const length = Math.ceil((node.endTime - node.startTime) / timePerCharacter);
      const bar = padRight('', offset) + padRight('', length, '=');

      // @ts-expect-error -- disambiguate displayName from across possible Node types.
      const displayName = node.record ? node.record.url : node.type;
      // eslint-disable-next-line
      console.log(padRight(bar, widthInCharacters), `| ${displayName.slice(0, 30)}`);
    });
  }

  /**
   * Recalculate `artifacts.URL` for clients that don't provide it.
   *
   * @param {LH.DevtoolsLog} devtoolsLog
   * @param {LH.Artifacts.NetworkRequest[]} networkRecords
   * @param {LH.Artifacts.ProcessedTrace} processedTrace
   * @return {URLArtifact}
   */
  static getDocumentUrls(devtoolsLog, networkRecords, processedTrace) {
    const mainFrameId = processedTrace.mainFrameIds.frameId;

    /** @type {string|undefined} */
    let requestedUrl;
    /** @type {string|undefined} */
    let mainDocumentUrl;
    for (const event of devtoolsLog) {
      if (event.method === 'Page.frameNavigated' && event.params.frame.id === mainFrameId) {
        const {url} = event.params.frame;
        // Only set requestedUrl on the first main frame navigation.
        if (!requestedUrl) requestedUrl = url;
        mainDocumentUrl = url;
      }
    }
    if (!requestedUrl || !mainDocumentUrl) throw new Error('No main frame navigations found');

    const initialRequest = NetworkAnalyzer.findResourceForUrl(networkRecords, requestedUrl);
    if (initialRequest?.redirects?.length) requestedUrl = initialRequest.redirects[0].url;

    return {requestedUrl, mainDocumentUrl};
  }

  /**
   * @param {{trace: LH.Trace, devtoolsLog: LH.DevtoolsLog, URL: LH.Artifacts['URL']}} data
   * @param {LH.Artifacts.ComputedContext} context
   * @return {Promise<Node>}
   */
  static async compute_(data, context) {
    const {trace, devtoolsLog} = data;
    const [processedTrace, networkRecords] = await Promise.all([
      ProcessedTrace.request(trace, context),
      NetworkRecords.request(devtoolsLog, context),
    ]);

    // COMPAT: Backport for pre-10.0 clients that don't pass the URL artifact here (e.g. pubads).
    // Calculates the URL artifact from the processed trace and DT log.
    const URL = data.URL ||
      PageDependencyGraph.getDocumentUrls(devtoolsLog, networkRecords, processedTrace);

    return PageDependencyGraph.createGraph(processedTrace, networkRecords, URL);
  }
}

export default makeComputedArtifact(PageDependencyGraph, ['devtoolsLog', 'trace', 'URL']);

/**
 * @typedef {Object} NetworkNodeOutput
 * @property {Array<NetworkNode>} nodes
 * @property {Map<string, NetworkNode>} idToNodeMap
 * @property {Map<string, Array<NetworkNode>>} urlToNodeMap
 * @property {Map<string, NetworkNode|null>} frameIdToNodeMap
 */<|MERGE_RESOLUTION|>--- conflicted
+++ resolved
@@ -5,20 +5,6 @@
  */
 'use strict';
 
-<<<<<<< HEAD
-const makeComputedArtifact = require('./computed-artifact.js');
-const NetworkNode = require('../lib/dependency-graph/network-node.js');
-const CPUNode = require('../lib/dependency-graph/cpu-node.js');
-const TracingProcessor = require('../lib/tracehouse/trace-processor.js');
-const NetworkRequest = require('../lib/network-request.js');
-const ProcessedTrace = require('./processed-trace.js');
-const NetworkRecords = require('./network-records.js');
-const NetworkAnalyzer = require('../lib/dependency-graph/simulator/network-analyzer.js');
-const ReportScoring = require('../scoring.js');
-
-// TODO: extract to maths lib?
-const {arithmeticMean} = ReportScoring;
-=======
 import {makeComputedArtifact} from './computed-artifact.js';
 import {NetworkNode} from '../lib/dependency-graph/network-node.js';
 import {CPUNode} from '../lib/dependency-graph/cpu-node.js';
@@ -27,7 +13,10 @@
 import ProcessedTrace from './processed-trace.js';
 import NetworkRecords from './network-records.js';
 import {NetworkAnalyzer} from '../lib/dependency-graph/simulator/network-analyzer.js';
->>>>>>> 57ca9fce
+import {ReportScoring} from '../scoring.js';
+
+// TODO: extract to maths lib?
+const {arithmeticMean} = ReportScoring;
 
 /** @typedef {import('../lib/dependency-graph/base-node.js').Node} Node */
 /** @typedef {Omit<LH.Artifacts['URL'], 'initialUrl'|'finalUrl'>} URLArtifact */
@@ -126,11 +115,8 @@
     const nodes = [];
     let i = 0;
 
-<<<<<<< HEAD
-=======
     TraceProcessor.assertHasToplevelEvents(mainThreadEvents);
 
->>>>>>> 57ca9fce
     while (i < mainThreadEvents.length) {
       const evt = mainThreadEvents[i];
       i++;
@@ -460,7 +446,7 @@
    * @return {Node}
    */
   static createGraph(processedTrace, networkRecords, URL) {
-    TracingProcessor.assertHasToplevelEvents(processedTrace.mainThreadEvents);
+    TraceProcessor.assertHasToplevelEvents(processedTrace.mainThreadEvents);
 
     const networkNodeOutput = PageDependencyGraph.getNetworkNodeOutput(networkRecords);
     const cpuNodes = PageDependencyGraph.getCPUNodes(processedTrace);

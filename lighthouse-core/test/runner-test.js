/**
 * @license Copyright 2016 The Lighthouse Authors. All Rights Reserved.
 * Licensed under the Apache License, Version 2.0 (the "License"); you may not use this file except in compliance with the License. You may obtain a copy of the License at http://www.apache.org/licenses/LICENSE-2.0
 * Unless required by applicable law or agreed to in writing, software distributed under the License is distributed on an "AS IS" BASIS, WITHOUT WARRANTIES OR CONDITIONS OF ANY KIND, either express or implied. See the License for the specific language governing permissions and limitations under the License.
 */


/* eslint-env jest */

import fs from 'fs';
import {strict as assert} from 'assert';
import path from 'path';

import {jest} from '@jest/globals';
<<<<<<< HEAD
// import {Runner} from '../runner.js';
=======

// import Runner from '../runner.js';
>>>>>>> 6fc50f9b
// import GatherRunner from '../gather/gather-runner.js';
import driverMock from './gather/fake-driver.js';
// import Config from '../config/config.js';
import Audit from '../audits/audit.js';
import Gatherer from '../gather/gatherers/gatherer.js';
import assetSaver from '../lib/asset-saver.js';
import LHError from '../lib/lh-error.js';
import i18n from '../lib/i18n/i18n.js';
import {makeMocksForGatherRunner} from './test-utils.js';
import {createCommonjsRefs} from '../scripts/esm-utils.js';

const {require, __dirname} = createCommonjsRefs(import.meta);

// Some imports needs to be done dynamically, so that their dependencies will be mocked.
// See: https://jestjs.io/docs/ecmascript-modules#differences-between-esm-and-commonjs
//      https://github.com/facebook/jest/issues/10025
/** @type {typeof import('../runner.js')} */
let Runner;
/** @type {typeof import('../gather/gather-runner.js')} */
let GatherRunner;
/** @type {typeof import('../config/config.js')} */
let Config;

beforeAll(async () => {
  Runner = (await import('../runner.js')).default;
  GatherRunner = (await import('../gather/gather-runner.js')).default;
  Config = (await import('../config/config.js')).default;
});

makeMocksForGatherRunner();

jest.mock('../gather/driver/service-workers.js', () => ({
  getServiceWorkerVersions: jest.fn().mockResolvedValue({versions: []}),
  getServiceWorkerRegistrations: jest.fn().mockResolvedValue({registrations: []}),
}));

describe('Runner', () => {
  const createGatherFn = url => {
    return opts => {
      return Runner._gatherArtifactsFromBrowser(
        url,
        {...opts, computedCache: new Map()},
        null
      );
    };
  };

  const runGatherAndAudit = async (gatherFn, opts) => {
    const artifacts = await Runner.gather(gatherFn, opts);
    return Runner.audit(artifacts, opts);
  };

  /** @type {jest.Mock} */
  let saveArtifactsSpy;
  /** @type {jest.Mock} */
  let saveLhrSpy;
  /** @type {jest.Mock} */
  let loadArtifactsSpy;
  /** @type {jest.Mock} */
  let gatherRunnerRunSpy;
  /** @type {jest.Mock} */
  let runAuditSpy;

  beforeEach(() => {
    saveArtifactsSpy = jest.spyOn(assetSaver, 'saveArtifacts');
    saveLhrSpy = jest.spyOn(assetSaver, 'saveLhr').mockImplementation(() => {});
    loadArtifactsSpy = jest.spyOn(assetSaver, 'loadArtifacts');
    gatherRunnerRunSpy = jest.spyOn(GatherRunner, 'run');
    runAuditSpy = jest.spyOn(Runner, '_runAudit');
  });

  afterEach(() => {
    saveArtifactsSpy.mockRestore();
    saveLhrSpy.mockRestore();
    loadArtifactsSpy.mockRestore();
    gatherRunnerRunSpy.mockRestore();
    runAuditSpy.mockRestore();
  });

  const basicAuditMeta = {
    id: 'test-audit',
    title: 'A test audit',
    failureTitle: 'A test audit',
    description: 'An audit for testing',
    requiredArtifacts: [],
  };

  describe('Gather Mode & Audit Mode', () => {
    const url = 'https://example.com';
    const generateConfig = settings => new Config({
      passes: [{
        gatherers: ['viewport-dimensions'],
      }],
      audits: ['content-width'],
      settings,
    });
    const artifactsPath = '.tmp/test_artifacts';
    const resolvedPath = path.resolve(process.cwd(), artifactsPath);

    afterAll(() => {
      fs.rmSync(resolvedPath, {recursive: true, force: true});
    });

    it('-G gathers, quits, and doesn\'t run audits', () => {
      const opts = {config: generateConfig({gatherMode: artifactsPath}), driverMock};
      return runGatherAndAudit(createGatherFn(url), opts).then(_ => {
        expect(loadArtifactsSpy).not.toHaveBeenCalled();
        expect(saveArtifactsSpy).toHaveBeenCalled();

        const saveArtifactArg = saveArtifactsSpy.mock.calls[0][0];
        assert.ok(saveArtifactArg.ViewportDimensions);
        assert.ok(saveArtifactArg.devtoolsLogs.defaultPass.length > 100);

        expect(gatherRunnerRunSpy).toHaveBeenCalled();
        expect(runAuditSpy).not.toHaveBeenCalled();
        expect(saveLhrSpy).not.toHaveBeenCalled();

        assert.ok(fs.existsSync(resolvedPath));
        assert.ok(fs.existsSync(`${resolvedPath}/artifacts.json`));
      });
    });

    // uses the files on disk from the -G test. ;)
    it('-A audits from saved artifacts and doesn\'t gather', () => {
      const opts = {config: generateConfig({auditMode: artifactsPath}), driverMock};
      return runGatherAndAudit(createGatherFn(), opts).then(_ => {
        expect(loadArtifactsSpy).toHaveBeenCalled();
        expect(gatherRunnerRunSpy).not.toHaveBeenCalled();
        expect(saveArtifactsSpy).not.toHaveBeenCalled();
        expect(saveLhrSpy).not.toHaveBeenCalled();
        expect(runAuditSpy).toHaveBeenCalled();
      });
    });

    it('-A throws if the settings change', async () => {
      // Change throttlingMethod from its default of 'simulate'
      const settings = {auditMode: artifactsPath, throttlingMethod: 'provided'};
      const opts = {config: generateConfig(settings), driverMock};
      try {
        await runGatherAndAudit(createGatherFn(), opts);
        assert.fail('should have thrown');
      } catch (err) {
        assert.ok(/Cannot change settings/.test(err.message), 'should have prevented run');
      }
    });

    it('does not include a top-level runtimeError when gatherers were successful', async () => {
      const config = new Config({
        settings: {
          auditMode: __dirname + '/fixtures/artifacts/perflog/',
        },
        audits: [
          'content-width',
        ],
      });

      const {lhr} = await runGatherAndAudit(undefined, {config});
      assert.strictEqual(lhr.runtimeError, undefined);
    });

    it('-GA is a normal run but it saves artifacts and LHR to disk', () => {
      const settings = {auditMode: artifactsPath, gatherMode: artifactsPath};
      const opts = {config: generateConfig(settings), driverMock};
      return runGatherAndAudit(createGatherFn(url), opts).then(_ => {
        expect(loadArtifactsSpy).not.toHaveBeenCalled();
        expect(gatherRunnerRunSpy).toHaveBeenCalled();
        expect(saveArtifactsSpy).toHaveBeenCalled();
        expect(saveLhrSpy).toHaveBeenCalled();
        expect(runAuditSpy).toHaveBeenCalled();
      });
    });

    it('non -G/-A run doesn\'t save artifacts to disk', () => {
      const opts = {config: generateConfig(), driverMock};
      return runGatherAndAudit(createGatherFn(url), opts).then(_ => {
        expect(loadArtifactsSpy).not.toHaveBeenCalled();
        expect(gatherRunnerRunSpy).toHaveBeenCalled();
        expect(saveArtifactsSpy).not.toHaveBeenCalled();
        expect(saveLhrSpy).not.toHaveBeenCalled();
        expect(runAuditSpy).toHaveBeenCalled();
      });
    });

    it('serializes IcuMessages in gatherMode and is able to use them in auditMode', async () => {
      // Can use this to access shared UIStrings in i18n.js.
      // For future changes: exact messages aren't important, just choose ones with replacements.
      const str_ = i18n.createMessageInstanceIdFn(import.meta.url, {});

      // A gatherer that produces an IcuMessage runWarning and LighthouseError artifact.
      class WarningAndErrorGatherer extends Gatherer {
        afterPass(passContext) {
          const warning = str_(i18n.UIStrings.displayValueByteSavings, {wastedBytes: 2222});
          passContext.LighthouseRunWarnings.push(warning);
          throw new LHError(LHError.errors.UNSUPPORTED_OLD_CHROME, {featureName: 'VRML'});
        }
      }
      const gatherConfig = new Config({
        settings: {gatherMode: artifactsPath},
        passes: [{gatherers: [WarningAndErrorGatherer]}],
      });
      await runGatherAndAudit(createGatherFn(url), {config: gatherConfig, driverMock});

      // Artifacts are still localizable.
      const artifacts = assetSaver.loadArtifacts(resolvedPath);
      expect(artifacts.LighthouseRunWarnings[0]).not.toBe('string');
      expect(artifacts.LighthouseRunWarnings[0]).toBeDisplayString('Potential savings of 2 KiB');
      expect(artifacts.WarningAndErrorGatherer).toMatchObject({
        name: 'LHError',
        code: 'UNSUPPORTED_OLD_CHROME',
        // eslint-disable-next-line max-len
        friendlyMessage: expect.toBeDisplayString(`This version of Chrome is too old to support 'VRML'. Use a newer version to see full results.`),
      });

      // Now run auditMode using errored artifacts to ensure the errors come through.
      class DummyAudit extends Audit {
        static get meta() {
          return {
            id: 'dummy-audit',
            title: 'Dummy',
            failureTitle: 'Dummy',
            description: 'Will fail because required artifact is an error',
            requiredArtifacts: ['WarningAndErrorGatherer'],
          };
        }
        static audit() {}
      }
      const auditConfig = new Config({
        settings: {auditMode: artifactsPath},
        audits: [{implementation: DummyAudit}],
      });
      const {lhr} = await runGatherAndAudit(createGatherFn(url), {config: auditConfig});

      // Messages are now localized and formatted.
      expect(lhr.runWarnings[0]).toBe('Potential savings of 2 KiB');
      expect(lhr.audits['dummy-audit']).toMatchObject({
        scoreDisplayMode: 'error',
        // eslint-disable-next-line max-len
        errorMessage: 'Required WarningAndErrorGatherer gatherer encountered an error: UNSUPPORTED_OLD_CHROME',
      });
    });
  });

  it('expands gatherers', () => {
    const url = 'https://example.com';
    const config = new Config({
      passes: [{
        gatherers: ['viewport-dimensions'],
      }],
      audits: [
        'content-width',
      ],
    });

    return runGatherAndAudit(createGatherFn(url), {config, driverMock}).then(_ => {
      expect(gatherRunnerRunSpy).toHaveBeenCalled();
      assert.ok(typeof config.passes[0].gatherers[0] === 'object');
    });
  });


  it('rejects when given neither passes nor artifacts', () => {
    const url = 'https://example.com';
    const config = new Config({
      audits: [
        'content-width',
      ],
    });

    return runGatherAndAudit(createGatherFn(url), {config, driverMock})
      .then(_ => {
        assert.ok(false);
      }, err => {
        assert.ok(/No browser artifacts are either/.test(err.message));
      });
  });

  it('accepts audit options', () => {
    const url = 'https://example.com/';

    const calls = [];
    class EavesdropAudit extends Audit {
      static get meta() {
        return {
          id: 'eavesdrop-audit',
          title: 'It eavesdrops',
          failureTitle: 'It does not',
          description: 'Helpful when eavesdropping',
          requiredArtifacts: [],
        };
      }
      static audit(artifacts, context) {
        calls.push(context.options);
        return {score: 1};
      }
    }

    const config = new Config({
      settings: {
        auditMode: __dirname + '/fixtures/artifacts/empty-artifacts/',
      },
      audits: [
        {implementation: EavesdropAudit, options: {x: 1}},
        {implementation: EavesdropAudit, options: {x: 2}},
      ],
    });

    return runGatherAndAudit({}, {url, config}).then(results => {
      assert.equal(results.lhr.requestedUrl, url);
      assert.equal(results.lhr.audits['eavesdrop-audit'].score, 1);
      // assert that the options we received matched expectations
      assert.deepEqual(calls, [{x: 1}, {x: 2}]);
    });
  });

  it('accepts trace artifacts as paths and outputs appropriate data', () => {
    const config = new Config({
      settings: {
        auditMode: __dirname + '/fixtures/artifacts/perflog/',
      },
      audits: [
        'user-timings',
      ],
    });

    return runGatherAndAudit({}, {config, computedCache: new Map()}).then(results => {
      const audits = results.lhr.audits;
      assert.equal(audits['user-timings'].displayValue, '2 user timings');
      assert.deepStrictEqual(audits['user-timings'].details.items.map(i => i.startTime),
        [0.002, 1000.954]);
    });
  });

  it('rejects when given an invalid trace artifact', () => {
    const url = 'https://example.com';
    const config = new Config({
      passes: [{
        recordTrace: true,
        gatherers: [],
      }],
    });

    // Arrange for driver to return bad trace.
    const badTraceDriver = Object.assign({}, driverMock, {
      endTrace() {
        return Promise.resolve({
          traceEvents: 'not an array',
        });
      },
    });

    return runGatherAndAudit({}, {url, config, driverMock: badTraceDriver})
      .then(_ => {
        assert.ok(false);
      }, _ => {
        assert.ok(true);
      });
  });

  it('finds correct timings for multiple gather/audit pairs run separately', async () => {
    const config = new Config({
      passes: [{
        gatherers: ['viewport-dimensions'],
      }],
      audits: [
        'content-width',
      ],
    });
    const options1 = {config, driverMock, computedCache: new Map()};
    const options2 = {config, driverMock, computedCache: new Map()};

    const artifacts1 = await Runner.gather(createGatherFn('https://example.com'), options1);
    const artifacts2 = await Runner.gather(createGatherFn('https://google.com'), options2);

    const result1 = await Runner.audit(artifacts1, options1);
    const result2 = await Runner.audit(artifacts2, options2);

    // Ensure the timings of the first run do not pollute the timings of the second run.
    const gatherTiming1 = result1.lhr.timing.entries.find(t => t.name === 'lh:runner:gather');
    const gatherTiming2 = result2.lhr.timing.entries.find(t => t.name === 'lh:runner:gather');
    expect(gatherTiming1.startTime).not.toEqual(gatherTiming2.startTime);

    const auditTiming1 = result1.lhr.timing.entries.find(t => t.name === 'lh:runner:audit');
    const auditTiming2 = result2.lhr.timing.entries.find(t => t.name === 'lh:runner:audit');
    expect(auditTiming1.startTime).not.toEqual(auditTiming2.startTime);
  });

  describe('Bad required artifact handling', () => {
    it('outputs an error audit result when trace required but not provided', () => {
      const config = new Config({
        settings: {
          auditMode: __dirname + '/fixtures/artifacts/empty-artifacts/',
        },
        audits: [
          // requires traces[Audit.DEFAULT_PASS]
          'user-timings',
        ],
      });

      return runGatherAndAudit({}, {config}).then(results => {
        const auditResult = results.lhr.audits['user-timings'];
        assert.strictEqual(auditResult.score, null);
        assert.strictEqual(auditResult.scoreDisplayMode, 'error');
        assert.ok(auditResult.errorMessage.includes('traces'));
      });
    });

    it('outputs an error audit result when devtoolsLog required but not provided', async () => {
      const config = new Config({
        settings: {
          auditMode: __dirname + '/fixtures/artifacts/empty-artifacts/',
        },
        audits: [
          // requires devtoolsLogs[Audit.DEFAULT_PASS]
          'is-on-https',
        ],
      });

      const results = await runGatherAndAudit({}, {config});
      const auditResult = results.lhr.audits['is-on-https'];
      assert.strictEqual(auditResult.score, null);
      assert.strictEqual(auditResult.scoreDisplayMode, 'error');
      assert.strictEqual(auditResult.errorMessage, 'Required devtoolsLogs gatherer did not run.');
    });

    it('outputs an error audit result when missing a required artifact', () => {
      const config = new Config({
        settings: {
          auditMode: __dirname + '/fixtures/artifacts/empty-artifacts/',
        },
        audits: [
          // requires the ViewportDimensions artifact
          'content-width',
        ],
      });

      return runGatherAndAudit({}, {config}).then(results => {
        const auditResult = results.lhr.audits['content-width'];
        assert.strictEqual(auditResult.score, null);
        assert.strictEqual(auditResult.scoreDisplayMode, 'error');
        assert.ok(auditResult.errorMessage.includes('ViewportDimensions'));
      });
    });

    it('outputs an error audit result when required artifact was an Error', async () => {
      // Start with empty-artifacts.
      const baseArtifacts = assetSaver.loadArtifacts(__dirname +
          '/fixtures/artifacts/empty-artifacts/');

      // Add error and save artifacts using assetSaver to serialize Error object.
      const errorMessage = 'blurst of times';
      const artifacts = {
        ...baseArtifacts,
        ViewportDimensions: new Error(errorMessage),
      };
      const artifactsPath = '.tmp/test_artifacts';
      const resolvedPath = path.resolve(process.cwd(), artifactsPath);
      await assetSaver.saveArtifacts(artifacts, resolvedPath);

      // Load artifacts via auditMode.
      const config = new Config({
        settings: {
          auditMode: resolvedPath,
        },
        audits: [
          // requires ViewportDimensions artifact
          'content-width',
        ],
      });

      const results = await runGatherAndAudit({}, {config});
      const auditResult = results.lhr.audits['content-width'];
      assert.strictEqual(auditResult.score, null);
      assert.strictEqual(auditResult.scoreDisplayMode, 'error');
      assert.ok(auditResult.errorMessage.includes(errorMessage));

      fs.rmSync(resolvedPath, {recursive: true, force: true});
    });

    it('only passes the requested artifacts to the audit (no optional artifacts)', async () => {
      class SimpleAudit extends Audit {
        static get meta() {
          return {
            id: 'simple',
            title: 'Requires some artifacts',
            failureTitle: 'Artifacts',
            description: 'Test for always throwing',
            requiredArtifacts: ['ArtifactA', 'ArtifactC'],
          };
        }
      }

      const auditMockFn = SimpleAudit.audit = jest.fn().mockReturnValue({score: 1});
      const config = new Config({
        settings: {
          auditMode: __dirname + '/fixtures/artifacts/alphabet-artifacts/',
        },
        audits: [
          SimpleAudit,
        ],
      });

      const results = await runGatherAndAudit({}, {config});
      expect(results.lhr).toMatchObject({audits: {simple: {score: 1}}});
      expect(auditMockFn).toHaveBeenCalled();
      expect(auditMockFn.mock.calls[0][0]).toEqual({
        ArtifactA: 'apple',
        ArtifactC: 'cherry',
      });
    });

    it('only passes the requested artifacts to the audit (w/ optional artifacts)', async () => {
      class SimpleAudit extends Audit {
        static get meta() {
          return {
            id: 'simple',
            title: 'Requires some artifacts',
            failureTitle: 'Artifacts',
            description: 'Test for always throwing',
            requiredArtifacts: ['ArtifactA', 'ArtifactC'],
            __internalOptionalArtifacts: ['ArtifactD'],
          };
        }
      }

      const auditMockFn = SimpleAudit.audit = jest.fn().mockReturnValue({score: 1});
      const config = new Config({
        settings: {
          auditMode: __dirname + '/fixtures/artifacts/alphabet-artifacts/',
        },
        audits: [
          SimpleAudit,
        ],
      });

      const results = await runGatherAndAudit({}, {config});
      expect(results.lhr).toMatchObject({audits: {simple: {score: 1}}});
      expect(auditMockFn).toHaveBeenCalled();
      expect(auditMockFn.mock.calls[0][0]).toEqual({
        ArtifactA: 'apple',
        ArtifactC: 'cherry',
        ArtifactD: 'date',
      });
    });
  });

  describe('Bad audit behavior handling', () => {
    const testAuditMeta = {
      id: 'throwy-audit',
      title: 'Always throws',
      failureTitle: 'Always throws is failing, natch',
      description: 'Test for always throwing',
      requiredArtifacts: [],
    };

    it('produces an error audit result when an audit throws an Error', () => {
      const errorMessage = 'Audit yourself';
      const config = new Config({
        settings: {
          auditMode: __dirname + '/fixtures/artifacts/empty-artifacts/',
        },
        audits: [
          class ThrowyAudit extends Audit {
            static get meta() {
              return testAuditMeta;
            }
            static audit() {
              throw new Error(errorMessage);
            }
          },
        ],
      });

      return runGatherAndAudit({}, {config}).then(results => {
        const auditResult = results.lhr.audits['throwy-audit'];
        assert.strictEqual(auditResult.score, null);
        assert.strictEqual(auditResult.scoreDisplayMode, 'error');
        assert.ok(auditResult.errorMessage.includes(errorMessage));
      });
    });
  });

  it('accepts devtoolsLog in artifacts', () => {
    const config = new Config({
      settings: {
        auditMode: __dirname + '/fixtures/artifacts/perflog/',
      },
      audits: [
        'critical-request-chains',
      ],
    });

    return runGatherAndAudit({}, {config, computedCache: new Map()}).then(results => {
      const audits = results.lhr.audits;
      assert.equal(audits['critical-request-chains'].displayValue, '5 chains found');
      assert.equal(audits['critical-request-chains'].details.longestChain.transferSize, 2468);
    });
  });

  it('rejects when not given audits to run (and not -G)', () => {
    const url = 'https://example.com';
    const config = new Config({
      passes: [{
        gatherers: ['viewport-dimensions'],
      }],
    });

    return runGatherAndAudit(createGatherFn(url), {config, driverMock})
      .then(_ => {
        assert.ok(false);
      }, err => {
        assert.ok(/No audits to evaluate/.test(err.message));
      });
  });

  it('returns data even if no config categories are provided', () => {
    const url = 'https://example.com/';
    const config = new Config({
      passes: [{
        gatherers: ['viewport-dimensions'],
      }],
      audits: [
        'content-width',
      ],
    });

    return runGatherAndAudit(createGatherFn(url), {config, driverMock}).then(results => {
      assert.ok(results.lhr.lighthouseVersion);
      assert.ok(results.lhr.fetchTime);
      assert.equal(results.lhr.requestedUrl, url);
      assert.equal(results.lhr.audits['content-width'].id, 'content-width');
      expect(gatherRunnerRunSpy).toHaveBeenCalled();
    });
  });


  it('returns categories', () => {
    const url = 'https://example.com/';
    const config = new Config({
      passes: [{
        gatherers: ['viewport-dimensions'],
      }],
      audits: [
        'content-width',
      ],
      categories: {
        category: {
          title: 'Category',
          description: '',
          auditRefs: [
            {id: 'content-width', weight: 1},
          ],
        },
      },
    });

    return runGatherAndAudit(createGatherFn(url), {config, driverMock}).then(results => {
      expect(gatherRunnerRunSpy).toHaveBeenCalled();
      assert.ok(results.lhr.lighthouseVersion);
      assert.ok(results.lhr.fetchTime);
      assert.equal(results.lhr.requestedUrl, url);
      assert.equal(results.lhr.audits['content-width'].id, 'content-width');
      assert.equal(results.lhr.audits['content-width'].score, 1);
      assert.equal(results.lhr.categories.category.score, 1);
      assert.equal(results.lhr.categories.category.auditRefs[0].id, 'content-width');
    });
  });

  it('only supports core audits with names matching their filename', () => {
    const coreAudits = Runner.getAuditList();
    coreAudits.forEach(auditFilename => {
      const auditPath = '../audits/' + auditFilename;
      const auditExpectedName = path.basename(auditFilename, '.js');
      const AuditClass = require(auditPath);
      assert.strictEqual(AuditClass.meta.id, auditExpectedName);
    });
  });

  it('results include artifacts when given artifacts and audits', () => {
    const config = new Config({
      settings: {
        auditMode: __dirname + '/fixtures/artifacts/perflog/',
      },
      audits: [
        'content-width',
      ],
    });

    return runGatherAndAudit({}, {config}).then(results => {
      assert.strictEqual(results.artifacts.ViewportDimensions.innerWidth, 412);
      assert.strictEqual(results.artifacts.ViewportDimensions.innerHeight, 660);
    });
  });

  it('results include artifacts when given passes and audits', () => {
    const url = 'https://example.com';
    const config = new Config({
      passes: [{
        passName: 'firstPass',
        gatherers: ['meta-elements', 'viewport-dimensions'],
      }],

      audits: [
        'content-width',
      ],
    });

    return runGatherAndAudit(createGatherFn(url), {config, driverMock}).then(results => {
      // User-specified artifact.
      assert.ok(results.artifacts.ViewportDimensions);

      // Default artifact.
      const artifacts = results.artifacts;
      const devtoolsLogs = artifacts.devtoolsLogs['firstPass'];
      assert.equal(Array.isArray(devtoolsLogs), true, 'devtoolsLogs is not an array');
    });
  });

  it('includes any LighthouseRunWarnings from artifacts in output', () => {
    const config = new Config({
      settings: {
        auditMode: __dirname + '/fixtures/artifacts/perflog/',
      },
      audits: [],
    });

    return runGatherAndAudit(createGatherFn(), {config, driverMock}).then(results => {
      assert.deepStrictEqual(results.lhr.runWarnings, [
        'I\'m a warning!',
        'Also a warning',
      ]);
    });
  });

  it('includes any LighthouseRunWarnings from audits in LHR', () => {
    const warningString = 'Really important audit warning!';

    const config = new Config({
      settings: {
        auditMode: __dirname + '/fixtures/artifacts/empty-artifacts/',
      },
      audits: [
        class WarningAudit extends Audit {
          static get meta() {
            return basicAuditMeta;
          }
          static audit() {
            return {
              numericValue: 5,
              score: 1,
              runWarnings: [warningString],
            };
          }
        },
      ],
    });

    return runGatherAndAudit(createGatherFn(), {config, driverMock}).then(results => {
      assert.deepStrictEqual(results.lhr.runWarnings, [warningString]);
    });
  });

  describe('lhr.runtimeError', () => {
    const NO_FCP = LHError.errors.NO_FCP;
    class RuntimeErrorGatherer extends Gatherer {
      afterPass() {
        throw new LHError(NO_FCP);
      }
    }
    class RuntimeError2Gatherer extends Gatherer {
      afterPass() {
        throw new LHError(LHError.errors.NO_SCREENSHOTS);
      }
    }
    class WarningAudit extends Audit {
      static get meta() {
        return {
          id: 'test-audit',
          title: 'A test audit',
          failureTitle: 'A test audit',
          description: 'An audit for testing',
          requiredArtifacts: ['RuntimeErrorGatherer'],
        };
      }
      static audit() {
        throw new Error('Should not get here');
      }
    }

    const configJson = {
      passes: [
        {gatherers: [RuntimeErrorGatherer]},
        {gatherers: [RuntimeError2Gatherer], passName: 'second'},
      ],
      audits: [WarningAudit],
    };

    it('includes a top-level runtimeError when a gatherer throws one', async () => {
      const config = new Config(configJson);
      const {lhr} = await runGatherAndAudit(createGatherFn('https://example.com/'), {config, driverMock});

      // Audit error included the runtimeError
      expect(lhr.audits['test-audit'].scoreDisplayMode).toEqual('error');
      expect(lhr.audits['test-audit'].errorMessage).toEqual(expect.stringContaining(NO_FCP.code));

      // And it bubbled up to the runtimeError.
      expect(lhr.runtimeError.code).toEqual(NO_FCP.code);
      expect(lhr.runtimeError.message).toMatch(/did not paint any content.*\(NO_FCP\)/);
    });

    it('includes a pageLoadError runtimeError over any gatherer runtimeErrors', async () => {
      const url = 'https://www.reddit.com/r/nba';
      let firstLoad = true;
      const errorDriverMock = Object.assign({}, driverMock, {
        online: true,
        // Loads the page successfully in the first pass, fails with PAGE_HUNG in the second.
      });

      const gotoURL = jest.requireMock('../gather/driver/navigation.js').gotoURL;
      gotoURL.mockImplementation((_, url) => {
        if (url.includes('blank')) return {mainDocumentUrl: '', warnings: []};
        if (firstLoad) {
          firstLoad = false;
          return {mainDocumentUrl: url, warnings: []};
        } else {
          throw new LHError(LHError.errors.PAGE_HUNG);
        }
      });

      const config = new Config(configJson);
      const {lhr} = await runGatherAndAudit(
        createGatherFn(url),
        {config, driverMock: errorDriverMock}
      );

      // Audit error still includes the gatherer runtimeError.
      expect(lhr.audits['test-audit'].scoreDisplayMode).toEqual('error');
      expect(lhr.audits['test-audit'].errorMessage).toEqual(expect.stringContaining(NO_FCP.code));

      // But top-level runtimeError is the pageLoadError.
      expect(lhr.runtimeError.code).toEqual(LHError.errors.PAGE_HUNG.code);
      expect(lhr.runtimeError.message).toMatch(/because the page stopped responding/);
    });
  });

  it('localized errors thrown from driver', async () => {
    const erroringDriver = {...driverMock,
      async connect() {
        const err = new LHError(
          LHError.errors.PROTOCOL_TIMEOUT,
          {protocolMethod: 'Method.Failure'}
        );
        throw err;
      },
    };

    try {
      await runGatherAndAudit(createGatherFn('https://example.com/'), {driverMock: erroringDriver, config: new Config()});
      assert.fail('should have thrown');
    } catch (err) {
      assert.equal(err.code, LHError.errors.PROTOCOL_TIMEOUT.code);
      assert.ok(/^Waiting for DevTools protocol.*Method: Method.Failure/.test(err.friendlyMessage),
        'did not localize error message');
    }
  });

  it('can handle array of outputs', async () => {
    const url = 'https://example.com';
    const config = new Config({
      extends: 'lighthouse:default',
      settings: {
        onlyCategories: ['performance'],
        output: ['json', 'html'],
      },
    });

    const results = await runGatherAndAudit(createGatherFn(url), {config, driverMock});
    assert.ok(Array.isArray(results.report) && results.report.length === 2,
      'did not return multiple reports');
    assert.ok(JSON.parse(results.report[0]), 'did not return json output');
    assert.ok(/<!doctype/.test(results.report[1]), 'did not return html output');
  });
});<|MERGE_RESOLUTION|>--- conflicted
+++ resolved
@@ -12,12 +12,8 @@
 import path from 'path';
 
 import {jest} from '@jest/globals';
-<<<<<<< HEAD
-// import {Runner} from '../runner.js';
-=======
 
 // import Runner from '../runner.js';
->>>>>>> 6fc50f9b
 // import GatherRunner from '../gather/gather-runner.js';
 import driverMock from './gather/fake-driver.js';
 // import Config from '../config/config.js';

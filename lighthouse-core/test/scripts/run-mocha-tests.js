--- conflicted
+++ resolved
@@ -282,39 +282,6 @@
  * @param {OurMochaArgs} mochaArgs
  * @param {number} invocationNumber
  */
-<<<<<<< HEAD
-function runMochaCLI(tests) {
-  const file = 'npx';
-  const args = [
-    'mocha',
-    ...baseArgs,
-    ...tests,
-  ];
-
-  // Limit on windows is 8192 characters. This includes the invocation of the shell program
-  // (typically `C:\Windows\system32\cmd.exe /d /s /c "npx mocha ..."`), which we can't account
-  // for simply. Instead, use a limit of 8000.
-  if (process.platform === 'win32' && [file, ...args].join(' ').length > 8000) {
-    const halfPoint = Math.floor(tests.length / 2);
-    runMochaCLI(tests.slice(0, halfPoint));
-    runMochaCLI(tests.slice(halfPoint));
-    return;
-  }
-
-  console.log(
-    `Running command: ${argv.update ? 'SNAPSHOT_UPDATE=1 ' : ''}${file} ${args.join(' ')}`);
-  try {
-    execFileSync(file, args, {
-      cwd: LH_ROOT,
-      env: {
-        ...process.env,
-        SNAPSHOT_UPDATE: argv.update ? '1' : undefined,
-        TS_NODE_TRANSPILE_ONLY: '1',
-        LH_FAILED_TESTS_FILE: `${failedTestsDir}/output-${numberMochaInvocations}.json`,
-      },
-      stdio: 'inherit',
-      shell: process.platform === 'win32',
-=======
 async function runMocha(tests, mochaArgs, invocationNumber) {
   process.env.LH_FAILED_TESTS_FILE = `${failedTestsDir}/output-${invocationNumber}.json`;
 
@@ -330,7 +297,6 @@
       // TODO: not working
       // parallel: tests.length > 1 && mochaArgs.parallel,
       parallel: false,
->>>>>>> 538d4ae0
     });
 
     // @ts-expect-error - not in types.

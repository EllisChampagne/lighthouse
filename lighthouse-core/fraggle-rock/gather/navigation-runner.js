--- conflicted
+++ resolved
@@ -239,11 +239,7 @@
       initialUrl,
       requestedUrl: navigateResult.requestedUrl,
       mainDocumentUrl: navigateResult.mainDocumentUrl,
-<<<<<<< HEAD
-      finalPageUrl: navigateResult.mainDocumentUrl,
-=======
-      finalUrl: await navigationContext.driver.url(),
->>>>>>> 6a17707a
+      finalPageUrl: await navigationContext.driver.url(),
     };
   }
   phaseState.url = navigateResult.mainDocumentUrl;

--- conflicted
+++ resolved
@@ -8,19 +8,6 @@
 
 /* eslint-disable no-console, max-len */
 
-<<<<<<< HEAD
-const fs = require('fs');
-const glob = require('glob');
-const path = require('path');
-const expect = require('expect');
-const tsc = require('typescript');
-const MessageParser = require('intl-messageformat-parser').default;
-const Util = require('../../util-commonjs.js');
-const {collectAndBakeCtcStrings} = require('./bake-ctc-to-lhl.js');
-const {pruneObsoleteLhlMessages} = require('./prune-obsolete-lhl-messages.js');
-const {countTranslatedMessages} = require('./count-translated.js');
-const {LH_ROOT} = require('../../../root.js');
-=======
 import fs from 'fs';
 import glob from 'glob';
 import path from 'path';
@@ -29,14 +16,13 @@
 import MessageParser from 'intl-messageformat-parser';
 import module from 'module';
 import esMain from 'es-main';
-import Util from '../../../report/renderer/util.js';
+import {Util} from '../../../report/renderer/util.js';
 import {collectAndBakeCtcStrings} from './bake-ctc-to-lhl.js';
 import {pruneObsoleteLhlMessages} from './prune-obsolete-lhl-messages.js';
 import {countTranslatedMessages} from './count-translated.js';
 import {LH_ROOT} from '../../../root.js';
 
 const require = module.createRequire(import.meta.url);
->>>>>>> 258dcaf4
 
 const UISTRINGS_REGEX = /UIStrings = .*?\};\n/s;
 
@@ -53,11 +39,7 @@
 
 const ignoredPathComponents = [
   '**/.git/**',
-  // TODO(esmodules): remove when some other file with real strings is esm.
-  '**/scripts/!(i18n)/**', // ignore all scripts *except* test esm file
-  '**/collect-strings.js',
-  // '**/scripts/**',
-  // end TODO
+  '**/scripts/**',
   '**/node_modules/!(lighthouse-stack-packs)/**', // ignore all node modules *except* stack packs
   '**/lighthouse-core/lib/stack-packs.js',
   '**/test/**',
@@ -725,9 +707,7 @@
     Object.assign(strings, moreStrings);
   }
 
-  // TODO: commenting out for now. After PR review, will uncomment and delete the "tmp-esm-strings.js"
-  // that shows esm working.
-  // resolveMessageCollisions(strings);
+  resolveMessageCollisions(strings);
 
   writeStringsToCtcFiles('en-US', strings);
   console.log('Written to disk!', 'en-US.ctc.json');

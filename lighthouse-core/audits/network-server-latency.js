--- conflicted
+++ resolved
@@ -31,7 +31,7 @@
       scoreDisplayMode: Audit.SCORING_MODES.INFORMATIVE,
       title: str_(UIStrings.title),
       description: str_(UIStrings.description),
-      requiredArtifacts: ['devtoolsLogs', 'traces'],
+      requiredArtifacts: ['traces'],
     };
   }
 
@@ -41,12 +41,8 @@
    * @return {Promise<LH.Audit.Product>}
    */
   static async audit(artifacts, context) {
-    const devtoolsLog = artifacts.devtoolsLogs[Audit.DEFAULT_PASS];
-<<<<<<< HEAD
     const trace = artifacts.traces[Audit.DEFAULT_PASS];
-    const analysis = await NetworkAnalysisComputed.request(trace, context);
-=======
-    const records = await NetworkRecords.request(devtoolsLog, context);
+    const records = await NetworkRecords.request(trace, context);
     if (!records.length) {
       return {
         score: 1,
@@ -54,8 +50,7 @@
       };
     }
 
-    const analysis = await NetworkAnalysisComputed.request(devtoolsLog, context);
->>>>>>> f4d6bca4
+    const analysis = await NetworkAnalysisComputed.request(trace, context);
 
     /** @type {number} */
     let maxLatency = 0;

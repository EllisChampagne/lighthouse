/**
 * @license
 * Copyright 2017 The Lighthouse Authors. All Rights Reserved.
 *
 * Licensed under the Apache License, Version 2.0 (the "License");
 * you may not use this file except in compliance with the License.
 * You may obtain a copy of the License at
 *
 *      http://www.apache.org/licenses/LICENSE-2.0
 *
 * Unless required by applicable law or agreed to in writing, software
 * distributed under the License is distributed on an "AS-IS" BASIS,
 * WITHOUT WARRANTIES OR CONDITIONS OF ANY KIND, either express or implied.
 * See the License for the specific language governing permissions and
 * limitations under the License.
 */

/** @typedef {import('./dom.js').DOM} DOM */

// Convenience types for localized AuditDetails.
/** @typedef {LH.FormattedIcu<LH.Audit.Details>} AuditDetails */
/** @typedef {LH.FormattedIcu<LH.Audit.Details.Opportunity>} OpportunityTable */
/** @typedef {LH.FormattedIcu<LH.Audit.Details.Table>} Table */
/** @typedef {LH.FormattedIcu<LH.Audit.Details.TableItem>} TableItem */
/** @typedef {LH.FormattedIcu<LH.Audit.Details.ItemValue>} TableItemValue */

import {Util} from './util.js';
import {CriticalRequestChainRenderer} from './crc-details-renderer.js';
import {ElementScreenshotRenderer} from './element-screenshot-renderer.js';

const URL_PREFIXES = ['http://', 'https://', 'data:'];

export class DetailsRenderer {
  /**
   * @param {DOM} dom
   * @param {{
   *  fullPageScreenshot?: LH.Audit.Details.FullPageScreenshot,
   *  entityClassification?: LH.Audit.Details.EntityClassification,
   * }} [options]
   */
  constructor(dom, options = {}) {
    this._dom = dom;
    this._fullPageScreenshot = options.fullPageScreenshot;
    this._entityClassification = options.entityClassification;
  }

  /**
   * @param {AuditDetails} details
   * @return {Element|null}
   */
  render(details) {
    switch (details.type) {
      case 'filmstrip':
        return this._renderFilmstrip(details);
      case 'list':
        return this._renderList(details);
      case 'table':
        return this._renderTable(details);
      case 'criticalrequestchain':
        return CriticalRequestChainRenderer.render(this._dom, details, this);
      case 'opportunity':
        return this._renderTable(details);

      // Internal-only details, not for rendering.
      case 'screenshot':
      case 'debugdata':
      case 'full-page-screenshot':
      case 'treemap-data':
        return null;

      default: {
        // @ts-expect-error tsc thinks this is unreachable, but be forward compatible
        // with new unexpected detail types.
        return this._renderUnknown(details.type, details);
      }
    }
  }

  /**
   * @param {{value: number, granularity?: number}} details
   * @return {Element}
   */
  _renderBytes(details) {
    // TODO: handle displayUnit once we have something other than 'KiB'
    const value = Util.i18n.formatBytesToKiB(details.value, details.granularity || 0.1);
    const textEl = this._renderText(value);
    textEl.title = Util.i18n.formatBytes(details.value);
    return textEl;
  }

  /**
   * @param {{value: number, granularity?: number, displayUnit?: string}} details
   * @return {Element}
   */
  _renderMilliseconds(details) {
    let value;
    if (details.displayUnit === 'duration') {
      value = Util.i18n.formatDuration(details.value);
    } else {
      value = Util.i18n.formatMilliseconds(details.value, details.granularity || 10);
    }

    return this._renderText(value);
  }

  /**
   * @param {string} text
   * @return {HTMLElement}
   */
  renderTextURL(text) {
    const url = text;

    let displayedPath;
    let displayedHost;
    let title;
    try {
      const parsed = Util.parseURL(url);
      displayedPath = parsed.file === '/' ? parsed.origin : parsed.file;
      displayedHost = parsed.file === '/' || parsed.hostname === '' ? '' : `(${parsed.hostname})`;
      title = url;
    } catch (e) {
      displayedPath = url;
    }

    const element = this._dom.createElement('div', 'lh-text__url');
    element.append(this._renderLink({text: displayedPath, url}));

    if (displayedHost) {
      const hostElem = this._renderText(displayedHost);
      hostElem.classList.add('lh-text__url-host');
      element.append(hostElem);
    }

    if (title) {
      element.title = url;
      // set the url on the element's dataset which we use to check 3rd party origins
      element.dataset.url = url;
    }
    return element;
  }

  /**
   * @param {{text: string, url: string}} details
   * @return {HTMLElement}
   */
  _renderLink(details) {
    const a = this._dom.createElement('a');
    this._dom.safelySetHref(a, details.url);

    if (!a.href) {
      // Fall back to just the link text if invalid or protocol not allowed.
      const element = this._renderText(details.text);
      element.classList.add('lh-link');
      return element;
    }

    a.rel = 'noopener';
    a.target = '_blank';
    a.textContent = details.text;
    a.classList.add('lh-link');
    return a;
  }

  /**
   * @param {string} text
   * @return {HTMLDivElement}
   */
  _renderText(text) {
    const element = this._dom.createElement('div', 'lh-text');
    element.textContent = text;
    return element;
  }

  /**
   * @param {{value: number, granularity?: number}} details
   * @return {Element}
   */
  _renderNumeric(details) {
    const value = Util.i18n.formatNumber(details.value, details.granularity || 0.1);
    const element = this._dom.createElement('div', 'lh-numeric');
    element.textContent = value;
    return element;
  }

  /**
   * Create small thumbnail with scaled down image asset.
   * @param {string} details
   * @return {Element}
   */
  _renderThumbnail(details) {
    const element = this._dom.createElement('img', 'lh-thumbnail');
    const strValue = details;
    element.src = strValue;
    element.title = strValue;
    element.alt = '';
    return element;
  }

  /**
   * @param {string} type
   * @param {*} value
   */
  _renderUnknown(type, value) {
    // eslint-disable-next-line no-console
    console.error(`Unknown details type: ${type}`, value);
    const element = this._dom.createElement('details', 'lh-unknown');
    this._dom.createChildOf(element, 'summary').textContent =
      `We don't know how to render audit details of type \`${type}\`. ` +
      'The Lighthouse version that collected this data is likely newer than the Lighthouse ' +
      'version of the report renderer. Expand for the raw JSON.';
    this._dom.createChildOf(element, 'pre').textContent = JSON.stringify(value, null, 2);
    return element;
  }

  /**
   * Render a details item value for embedding in a table. Renders the value
   * based on the heading's valueType, unless the value itself has a `type`
   * property to override it.
   * @param {TableItemValue} value
   * @param {LH.Audit.Details.OpportunityColumnHeading} heading
   * @return {Element|null}
   */
  _renderTableValue(value, heading) {
    if (value === undefined || value === null) {
      return null;
    }

    // First deal with the possible object forms of value.
    if (typeof value === 'object') {
      // The value's type overrides the heading's for this column.
      switch (value.type) {
        case 'code': {
          return this._renderCode(value.value);
        }
        case 'link': {
          return this._renderLink(value);
        }
        case 'node': {
          return this.renderNode(value);
        }
        case 'numeric': {
          return this._renderNumeric(value);
        }
        case 'source-location': {
          return this.renderSourceLocation(value);
        }
        case 'url': {
          return this.renderTextURL(value.value);
        }
        default: {
          return this._renderUnknown(value.type, value);
        }
      }
    }

    // Next, deal with primitives.
    switch (heading.valueType) {
      case 'bytes': {
        const numValue = Number(value);
        return this._renderBytes({value: numValue, granularity: heading.granularity});
      }
      case 'code': {
        const strValue = String(value);
        return this._renderCode(strValue);
      }
      case 'ms': {
        const msValue = {
          value: Number(value),
          granularity: heading.granularity,
          displayUnit: heading.displayUnit,
        };
        return this._renderMilliseconds(msValue);
      }
      case 'numeric': {
        const numValue = Number(value);
        return this._renderNumeric({value: numValue, granularity: heading.granularity});
      }
      case 'text': {
        const strValue = String(value);
        return this._renderText(strValue);
      }
      case 'thumbnail': {
        const strValue = String(value);
        return this._renderThumbnail(strValue);
      }
      case 'timespanMs': {
        const numValue = Number(value);
        return this._renderMilliseconds({value: numValue});
      }
      case 'url': {
        const strValue = String(value);
        if (URL_PREFIXES.some(prefix => strValue.startsWith(prefix))) {
          return this.renderTextURL(strValue);
        } else {
          // Fall back to <pre> rendering if not actually a URL.
          return this._renderCode(strValue);
        }
      }
      default: {
        return this._renderUnknown(heading.valueType, value);
      }
    }
  }

  /**
   * Get the headings of a table-like details object, converted into the
   * OpportunityColumnHeading type until we have all details use the same
   * heading format.
   * @param {Table|OpportunityTable} tableLike
   * @return {OpportunityTable['headings']}
   */
  _getCanonicalizedHeadingsFromTable(tableLike) {
    if (tableLike.type === 'opportunity') {
      return tableLike.headings;
    }

    return tableLike.headings.map(heading => this._getCanonicalizedHeading(heading));
  }

  /**
   * Get the headings of a table-like details object, converted into the
   * OpportunityColumnHeading type until we have all details use the same
   * heading format.
   * @param {Table['headings'][number]} heading
   * @return {OpportunityTable['headings'][number]}
   */
  _getCanonicalizedHeading(heading) {
    let subItemsHeading;
    if (heading.subItemsHeading) {
      subItemsHeading = this._getCanonicalizedsubItemsHeading(heading.subItemsHeading, heading);
    }

    return {
      key: heading.key,
      valueType: heading.itemType,
      subItemsHeading,
      label: heading.text,
      displayUnit: heading.displayUnit,
      granularity: heading.granularity,
    };
  }

  /**
   * @param {Exclude<LH.Audit.Details.TableColumnHeading['subItemsHeading'], undefined>} subItemsHeading
   * @param {LH.Audit.Details.TableColumnHeading} parentHeading
   * @return {LH.Audit.Details.OpportunityColumnHeading['subItemsHeading']}
   */
  _getCanonicalizedsubItemsHeading(subItemsHeading, parentHeading) {
    // Low-friction way to prevent committing a falsy key (which is never allowed for
    // a subItemsHeading) from passing in CI.
    if (!subItemsHeading.key) {
      // eslint-disable-next-line no-console
      console.warn('key should not be null');
    }

    return {
      key: subItemsHeading.key || '',
      valueType: subItemsHeading.itemType || parentHeading.itemType,
      granularity: subItemsHeading.granularity || parentHeading.granularity,
      displayUnit: subItemsHeading.displayUnit || parentHeading.displayUnit,
    };
  }

  /**
   * Returns a new heading where the values are defined first by `heading.subItemsHeading`,
   * and secondly by `heading`. If there is no subItemsHeading, returns null, which will
   * be rendered as an empty column.
   * @param {LH.Audit.Details.OpportunityColumnHeading} heading
   * @return {LH.Audit.Details.OpportunityColumnHeading | null}
   */
  _getDerivedsubItemsHeading(heading) {
    if (!heading) return null;
    return {
      key: heading.subItemsHeading?.key || heading.key,
      valueType: heading.subItemsHeading?.valueType || heading.valueType,
      granularity: heading.subItemsHeading?.granularity || heading.granularity,
      displayUnit: heading.subItemsHeading?.displayUnit || heading.displayUnit,
      label: '',
      subItemsHeading: heading.subItemsHeading?.subItemsHeading,
    };
  }

  /**
   * @param {TableItem} item
   * @param {(LH.Audit.Details.OpportunityColumnHeading | null)[]} headings
   */
  _renderTableRow(item, headings) {
    const rowElem = this._dom.createElement('tr');

    for (const heading of headings) {
      // Empty cell if no heading or heading key for this column.
      if (!heading || !heading.key) {
        this._dom.createChildOf(rowElem, 'td', 'lh-table-column--empty');
        continue;
      }

      const value = item[heading.key];
      let valueElement;
      if (value !== undefined && value !== null) {
        valueElement = this._renderTableValue(value, heading);
      }

      if (valueElement) {
        const classes = `lh-table-column--${heading.valueType}`;
        this._dom.createChildOf(rowElem, 'td', classes).append(valueElement);
      } else {
        // Empty cell is rendered for a column if:
        // - the pair is null
        // - the heading key is null
        // - the value is undefined/null
        this._dom.createChildOf(rowElem, 'td', 'lh-table-column--empty');
      }
    }

    // If entity name is available, markup the row for filtering.
    if (item.entity) {
      rowElem.dataset.entity = item.entity.toString();
    }

    return rowElem;
  }

  /**
   * Renders one or more rows from a details table item. A single table item can
   * expand into multiple rows, if there is a subItemsHeading.
   * @param {TableItem} item
   * @param {LH.Audit.Details.OpportunityColumnHeading[]} headings
   */
  _renderTableRowsFromItem(item, headings) {
    const fragment = this._dom.createFragment();
    fragment.append(this._renderTableRow(item, headings));

    if (!item.subItems) return fragment;

    const subItemsHeadings = headings.map(this._getDerivedsubItemsHeading);
    if (!subItemsHeadings.some(Boolean)) return fragment;

    for (const subItem of item.subItems.items) {
      const rowsFragment = this._renderTableRowsFromItem(subItem, subItemsHeadings);
      for (const elem of rowsFragment.children) {
        elem.classList.add(elem.classList.contains('lh-sub-item-row')
          ? 'lh-subsub-item-row'
          : 'lh-sub-item-row');
      }
      fragment.append(rowsFragment);
    }

    return fragment;
  }

  /**
   * @param {OpportunityTable|Table} details
   * @return {Element}
   */
  _renderTable(details) {
    if (!details.items.length) return this._dom.createElement('span');

    const tableElem = this._dom.createElement('table', 'lh-table');
    const theadElem = this._dom.createChildOf(tableElem, 'thead');
    const theadTrElem = this._dom.createChildOf(theadElem, 'tr');

    const headings = this._getCanonicalizedHeadingsFromTable(details);

    for (const heading of headings) {
      const valueType = heading.valueType || 'text';
      const classes = `lh-table-column--${valueType}`;
      const labelEl = this._dom.createElement('div', 'lh-text');
      labelEl.textContent = heading.label;
      this._dom.createChildOf(theadTrElem, 'th', classes).append(labelEl);
    }

    const tbodyElem = this._dom.createChildOf(tableElem, 'tbody');
    let even = true;
<<<<<<< HEAD
    for (const item of details.items) {
      const rowsFragment = this._renderTableRowsFromItem(item, headings);
      for (const rowEl of this._dom.findAll('tr', rowsFragment)) {
        // For zebra styling.
        rowEl.classList.add(even ? 'lh-row--even' : 'lh-row--odd');
=======
    if (details.groups) {
      for (const group of details.groups) {
        const groupItem = this._renderTableRow(group, headings);
        groupItem.classList.add('lh-group-item-row');
        tbodyElem.append(groupItem);

        for (const item of details.items.filter(
            (item) => item[group.groupBy] === group[group.groupBy])) {
          const rowsFragment = this._renderTableRowsFromItem(item, headings);
          for (const rowEl of this._dom.findAll('tr', rowsFragment)) {
            // For zebra styling.
            rowEl.classList.add(even ? 'lh-row--even' : 'lh-row--odd');
            even = !even;
          }
          tbodyElem.append(rowsFragment);
        }
      }
    } else {
      for (const item of details.items) {
        const rowsFragment = this._renderTableRowsFromItem(item, headings);
        for (const rowEl of this._dom.findAll('tr', rowsFragment)) {
          // For zebra styling.
          rowEl.classList.add(even ? 'lh-row--even' : 'lh-row--odd');
        }
        even = !even;
        tbodyElem.append(rowsFragment);
>>>>>>> b5caa4ff
      }
      even = !even;
      tbodyElem.append(rowsFragment);
    }

    return tableElem;
  }

  /**
   * @param {LH.FormattedIcu<LH.Audit.Details.List>} details
   * @return {Element}
   */
  _renderList(details) {
    const listContainer = this._dom.createElement('div', 'lh-list');

    details.items.forEach(item => {
      const listItem = this.render(item);
      if (!listItem) return;
      listContainer.append(listItem);
    });

    return listContainer;
  }

  /**
   * @param {LH.Audit.Details.NodeValue} item
   * @return {Element}
   */
  renderNode(item) {
    const element = this._dom.createElement('span', 'lh-node');
    if (item.nodeLabel) {
      const nodeLabelEl = this._dom.createElement('div');
      nodeLabelEl.textContent = item.nodeLabel;
      element.append(nodeLabelEl);
    }
    if (item.snippet) {
      const snippetEl = this._dom.createElement('div');
      snippetEl.classList.add('lh-node__snippet');
      snippetEl.textContent = item.snippet;
      element.append(snippetEl);
    }
    if (item.selector) {
      element.title = item.selector;
    }
    if (item.path) element.setAttribute('data-path', item.path);
    if (item.selector) element.setAttribute('data-selector', item.selector);
    if (item.snippet) element.setAttribute('data-snippet', item.snippet);

    if (!this._fullPageScreenshot) return element;

    const rect = item.lhId && this._fullPageScreenshot.nodes[item.lhId];
    if (!rect || rect.width === 0 || rect.height === 0) return element;

    const maxThumbnailSize = {width: 147, height: 100};
    const elementScreenshot = ElementScreenshotRenderer.render(
      this._dom,
      this._fullPageScreenshot.screenshot,
      rect,
      maxThumbnailSize
    );
    if (elementScreenshot) element.prepend(elementScreenshot);

    return element;
  }

  /**
   * @param {LH.Audit.Details.SourceLocationValue} item
   * @return {Element|null}
   * @protected
   */
  renderSourceLocation(item) {
    if (!item.url) {
      return null;
    }

    // Lines are shown as one-indexed.
    const generatedLocation = `${item.url}:${item.line + 1}:${item.column}`;
    let sourceMappedOriginalLocation;
    if (item.original) {
      const file = item.original.file || '<unmapped>';
      sourceMappedOriginalLocation = `${file}:${item.original.line + 1}:${item.original.column}`;
    }

    // We render slightly differently based on presence of source map and provenance of URL.
    let element;
    if (item.urlProvider === 'network' && sourceMappedOriginalLocation) {
      element = this._renderLink({
        url: item.url,
        text: sourceMappedOriginalLocation,
      });
      element.title = `maps to generated location ${generatedLocation}`;
    } else if (item.urlProvider === 'network' && !sourceMappedOriginalLocation) {
      element = this.renderTextURL(item.url);
      this._dom.find('.lh-link', element).textContent += `:${item.line + 1}:${item.column}`;
    } else if (item.urlProvider === 'comment' && sourceMappedOriginalLocation) {
      element = this._renderText(`${sourceMappedOriginalLocation} (from source map)`);
      element.title = `${generatedLocation} (from sourceURL)`;
    } else if (item.urlProvider === 'comment' && !sourceMappedOriginalLocation) {
      element = this._renderText(`${generatedLocation} (from sourceURL)`);
    } else {
      return null;
    }

    element.classList.add('lh-source-location');
    element.setAttribute('data-source-url', item.url);
    // DevTools expects zero-indexed lines.
    element.setAttribute('data-source-line', String(item.line));
    element.setAttribute('data-source-column', String(item.column));

    return element;
  }

  /**
   * @param {LH.Audit.Details.Filmstrip} details
   * @return {Element}
   */
  _renderFilmstrip(details) {
    const filmstripEl = this._dom.createElement('div', 'lh-filmstrip');

    for (const thumbnail of details.items) {
      const frameEl = this._dom.createChildOf(filmstripEl, 'div', 'lh-filmstrip__frame');
      const imgEl = this._dom.createChildOf(frameEl, 'img', 'lh-filmstrip__thumbnail');
      imgEl.src = thumbnail.data;
      imgEl.alt = `Screenshot`;
    }
    return filmstripEl;
  }

  /**
   * @param {string} text
   * @return {Element}
   */
  _renderCode(text) {
    const pre = this._dom.createElement('pre', 'lh-code');
    pre.textContent = text;
    return pre;
  }
}<|MERGE_RESOLUTION|>--- conflicted
+++ resolved
@@ -471,40 +471,11 @@
 
     const tbodyElem = this._dom.createChildOf(tableElem, 'tbody');
     let even = true;
-<<<<<<< HEAD
     for (const item of details.items) {
       const rowsFragment = this._renderTableRowsFromItem(item, headings);
       for (const rowEl of this._dom.findAll('tr', rowsFragment)) {
         // For zebra styling.
         rowEl.classList.add(even ? 'lh-row--even' : 'lh-row--odd');
-=======
-    if (details.groups) {
-      for (const group of details.groups) {
-        const groupItem = this._renderTableRow(group, headings);
-        groupItem.classList.add('lh-group-item-row');
-        tbodyElem.append(groupItem);
-
-        for (const item of details.items.filter(
-            (item) => item[group.groupBy] === group[group.groupBy])) {
-          const rowsFragment = this._renderTableRowsFromItem(item, headings);
-          for (const rowEl of this._dom.findAll('tr', rowsFragment)) {
-            // For zebra styling.
-            rowEl.classList.add(even ? 'lh-row--even' : 'lh-row--odd');
-            even = !even;
-          }
-          tbodyElem.append(rowsFragment);
-        }
-      }
-    } else {
-      for (const item of details.items) {
-        const rowsFragment = this._renderTableRowsFromItem(item, headings);
-        for (const rowEl of this._dom.findAll('tr', rowsFragment)) {
-          // For zebra styling.
-          rowEl.classList.add(even ? 'lh-row--even' : 'lh-row--odd');
-        }
-        even = !even;
-        tbodyElem.append(rowsFragment);
->>>>>>> b5caa4ff
       }
       even = !even;
       tbodyElem.append(rowsFragment);

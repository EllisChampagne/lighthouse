{
  "name": "lighthouse",
  "version": "9.2.0",
  "description": "Automated auditing, performance metrics, and best practices for the web.",
  "main": "./lighthouse-core/index.js",
  "bin": {
    "lighthouse": "./lighthouse-cli/index.js",
    "chrome-debug": "./lighthouse-core/scripts/manual-chrome-launcher.js",
    "smokehouse": "./lighthouse-cli/test/smokehouse/frontends/smokehouse-bin.js"
  },
  "engines": {
    "node": ">=14.15"
  },
  "scripts": {
    "prepack": "yarn build-report --standalone --flow --esm",
    "build-all": "npm-run-posix-or-windows build-all:task",
    "build-all:task": "yarn build-report && yarn build-cdt-lib && yarn build-devtools && concurrently 'yarn build-extension' 'yarn build-lr' 'yarn build-viewer' 'yarn build-treemap' 'yarn build-smokehouse-bundle' && yarn build-pack",
    "build-all:task:windows": "yarn build-report && yarn build-cdt-lib && yarn build-extension && yarn build-devtools && yarn build-lr && yarn build-viewer && yarn build-treemap && yarn build-smokehouse-bundle",
    "build-cdt-lib": "node ./build/build-cdt-lib.js",
    "build-extension": "yarn build-extension-chrome && yarn build-extension-firefox",
    "build-extension-chrome": "node ./build/build-extension.js chrome",
    "build-extension-firefox": "node ./build/build-extension.js firefox",
    "build-devtools": "yarn reset-link && node ./build/build-bundle.js clients/devtools-entry.js dist/lighthouse-dt-bundle.js && node ./build/build-dt-report-resources.js",
    "build-smokehouse-bundle": "node ./build/build-smokehouse-bundle.js",
    "build-lr": "yarn reset-link && node ./build/build-lightrider-bundles.js",
    "build-pack": "bash build/build-pack.sh",
    "build-report": "node build/build-report-components.js && yarn eslint --fix report/renderer/components.js && bash lighthouse-core/scripts/copy-util-commonjs.sh && node build/build-report.js",
    "build-sample-reports": "yarn build-report && node build/build-sample-reports.js",
    "build-treemap": "node ./build/build-treemap.js",
    "build-viewer": "node ./build/build-viewer.js",
    "reset-link": "(yarn unlink || true) && yarn link && yarn link lighthouse",
    "c8": "bash lighthouse-core/scripts/c8.sh",
    "clean": "rm -r dist proto/scripts/*.json proto/scripts/*_pb2.* proto/scripts/*_pb.* proto/scripts/__pycache__ proto/scripts/*.pyc *.report.html *.report.dom.html *.report.json *.devtoolslog.json *.trace.json shared/localization/locales/*.ctc.json || true",
    "lint": "[ \"$CI\" = true ] && eslint --quiet -f codeframe . || eslint .",
    "smoke": "node lighthouse-cli/test/smokehouse/frontends/smokehouse-bin.js",
    "debug": "node --inspect-brk ./lighthouse-cli/index.js",
    "start": "yarn build-report --standalone && node ./lighthouse-cli/index.js",
    "jest": "node --experimental-vm-modules ./node_modules/jest/bin/jest.js",
    "test": "yarn diff:sample-json && yarn lint --quiet && yarn unit && yarn type-check",
    "test-bundle": "yarn smoke --runner bundle -j=1 --retries=2 --invert-match forms",
    "test-clients": "yarn jest \"$PWD/clients/\" && yarn jest --testMatch=\"**/clients/test/**/*-test-pptr.js\"",
    "test-viewer": "yarn unit-viewer && yarn jest --testMatch=\"**/viewer/**/*-test-pptr.js\"",
    "test-treemap": "yarn unit-treemap && yarn jest --testMatch=\"**/treemap/**/*-test-pptr.js\"",
    "test-lantern": "bash lighthouse-core/scripts/test-lantern.sh",
    "test-legacy-javascript": "bash lighthouse-core/scripts/test-legacy-javascript.sh",
    "test-docs": "yarn --cwd docs/recipes/ test",
    "test-proto": "yarn compile-proto && yarn build-proto-roundtrip",
    "unit-core": "yarn jest \"lighthouse-core\"",
    "unit-cli": "yarn jest \"lighthouse-cli/\"",
    "unit-report": "yarn jest \"report/\"",
    "unit-treemap": "yarn jest \"treemap/.*-test.js\"",
    "unit-viewer": "yarn jest \"viewer/.*-test.js\"",
    "unit-flow": "yarn jest \"flow-report/.*-test.[tj]s[x]?\"",
    "unit": "yarn jest",
    "unit:ci": "NODE_OPTIONS=--max-old-space-size=8192 npm run jest --ci .",
    "core-unit": "yarn unit-core",
    "cli-unit": "yarn unit-cli",
    "viewer-unit": "yarn unit-viewer",
    "watch": "yarn unit-core --watch",
    "unit:cicoverage": "yarn c8 --all yarn unit:ci",
    "coverage": "yarn unit:cicoverage && c8 report --reporter html",
    "coverage:smoke": "yarn c8 yarn smoke -j=1 && c8 report --reporter html",
    "devtools": "bash lighthouse-core/scripts/roll-to-devtools.sh",
    "chrome": "node lighthouse-core/scripts/manual-chrome-launcher.js",
    "fast": "node ./lighthouse-cli/index.js --preset=desktop --throttlingMethod=provided",
    "deploy-treemap": "yarn build-treemap --deploy",
    "deploy-viewer": "yarn build-viewer --deploy",
    "vercel-build": "yarn build-sample-reports && yarn build-viewer && yarn build-treemap",
    "dogfood-lhci": "./lighthouse-core/scripts/dogfood-lhci.sh",
    "timing-trace": "node lighthouse-core/scripts/generate-timing-trace.js",
    "changelog": "conventional-changelog --config ./build/changelog-generator/index.js --infile changelog.md --same-file",
    "type-check": "tsc --build ./tsconfig-all.json",
    "i18n:checks": "./lighthouse-core/scripts/i18n/assert-strings-collected.sh",
    "i18n:collect-strings": "node lighthouse-core/scripts/i18n/collect-strings.js",
    "update:lantern-baseline": "node lighthouse-core/scripts/lantern/update-baseline-lantern-values.js",
    "update:sample-artifacts": "node lighthouse-core/scripts/update-report-fixtures.js",
    "update:sample-json": "yarn i18n:collect-strings && node ./lighthouse-cli -A=./lighthouse-core/test/results/artifacts --config-path=./lighthouse-core/test/results/sample-config.js --output=json --output-path=./lighthouse-core/test/results/sample_v2.json && node lighthouse-core/scripts/cleanup-LHR-for-diff.js ./lighthouse-core/test/results/sample_v2.json --only-remove-timing",
    "update:flow-sample-json": "node ./lighthouse-core/scripts/update-flow-fixtures.js",
    "update:test-devtools": "bash lighthouse-core/test/chromium-web-tests/test-locally.sh --reset-results",
    "test-devtools": "bash lighthouse-core/test/chromium-web-tests/test-locally.sh",
    "open-devtools": "bash lighthouse-core/scripts/open-devtools.sh",
    "run-devtools": "node lighthouse-core/scripts/pptr-run-devtools.js",
    "diff:sample-json": "yarn i18n:checks && bash lighthouse-core/scripts/assert-golden-lhr-unchanged.sh",
    "computeBenchmarkIndex": "./lighthouse-core/scripts/benchmark.js",
    "minify-latest-run": "./lighthouse-core/scripts/lantern/minify-trace.js ./latest-run/defaultPass.trace.json ./latest-run/defaultPass.trace.min.json && ./lighthouse-core/scripts/lantern/minify-devtoolslog.js ./latest-run/defaultPass.devtoolslog.json ./latest-run/defaultPass.devtoolslog.min.json",
    "save-latest-run": "./lighthouse-core/scripts/save-latest-run.sh",
    "compile-proto": "protoc --python_out=./ ./proto/lighthouse-result.proto && mv ./proto/*_pb2.py ./proto/scripts || (echo \"❌ Install protobuf ≥ 3.7.1 to compile the proto file.\" && false)",
    "build-proto-roundtrip": "mkdir -p .tmp && cross-env PROTOCOL_BUFFERS_PYTHON_IMPLEMENTATION_VERSION=2 python proto/scripts/json_roundtrip_via_proto.py",
    "static-server": "node lighthouse-cli/test/fixtures/static-server.js",
    "serve-dist": "cd dist && python -m SimpleHTTPServer",
    "serve-gh-pages": "cd dist/gh-pages && python -m SimpleHTTPServer",
    "serve-treemap": "yarn serve-gh-pages",
    "serve-viewer": "yarn serve-gh-pages",
    "flow-report": "yarn build-report --flow && node ./lighthouse-core/scripts/build-test-flow-report.js"
  },
  "devDependencies": {
    "@build-tracker/cli": "^1.0.0-beta.15",
    "@rollup/plugin-alias": "^3.1.2",
    "@rollup/plugin-commonjs": "^20.0.0",
    "@rollup/plugin-dynamic-import-vars": "^1.1.1",
    "@rollup/plugin-json": "^4.1.0",
    "@rollup/plugin-node-resolve": "^13.0.4",
    "@rollup/plugin-typescript": "^8.2.5",
    "@stadtlandnetz/rollup-plugin-postprocess": "^1.1.0",
    "@testing-library/preact": "^2.0.1",
    "@testing-library/preact-hooks": "^1.1.0",
    "@types/archiver": "^2.1.2",
    "@types/chrome": "^0.0.154",
    "@types/configstore": "^4.0.0",
    "@types/cpy": "^5.1.0",
    "@types/eslint": "^8.2.1",
    "@types/estree": "^0.0.50",
    "@types/gh-pages": "^2.0.0",
    "@types/google.analytics": "0.0.39",
    "@types/jest": "^27.0.3",
    "@types/jpeg-js": "^0.3.7",
    "@types/jsdom": "^16.2.13",
    "@types/lodash.clonedeep": "^4.5.6",
    "@types/lodash.get": "^4.4.6",
    "@types/lodash.isequal": "^4.5.2",
    "@types/lodash.set": "^4.3.6",
    "@types/node": "*",
    "@types/pako": "^1.0.1",
    "@types/raven": "^2.5.1",
    "@types/resize-observer-browser": "^0.1.1",
    "@types/semver": "^5.5.0",
    "@types/tabulator-tables": "^4.9.1",
    "@types/ws": "^7.0.0",
    "@types/yargs": "^17.0.8",
    "@types/yargs-parser": "^20.2.1",
    "@typescript-eslint/eslint-plugin": "^5.6.0",
    "@typescript-eslint/parser": "^5.6.0",
    "acorn": "^8.5.0",
    "angular": "^1.7.4",
    "archiver": "^3.0.0",
    "c8": "^7.4.0",
    "chalk": "^2.4.1",
    "chrome-devtools-frontend": "1.0.922924",
    "concurrently": "^6.4.0",
    "conventional-changelog-cli": "^2.1.1",
    "cpy": "^8.1.2",
    "cross-env": "^7.0.2",
    "csv-validator": "^0.0.3",
    "devtools-protocol": "0.0.963043",
    "es-main": "^1.0.2",
    "eslint": "^8.4.1",
    "eslint-config-google": "^0.14.0",
    "eslint-formatter-codeframe": "^7.32.1",
    "eslint-plugin-import": "^2.25.3",
    "eslint-plugin-local-rules": "1.1.0",
    "event-target-shim": "^6.0.2",
    "firebase": "^9.0.2",
    "gh-pages": "^2.0.1",
    "glob": "^7.1.3",
    "idb-keyval": "2.2.0",
    "intl-messageformat-parser": "^1.8.1",
    "jest": "27.1.1",
    "jsdom": "^12.2.0",
    "jsonld": "^5.2.0",
    "jsonlint-mod": "^1.7.6",
    "lighthouse-plugin-publisher-ads": "^1.5.4",
    "magic-string": "^0.25.7",
    "mime-types": "^2.1.30",
    "node-fetch": "^2.6.1",
    "npm-run-posix-or-windows": "^2.0.2",
    "pako": "^2.0.3",
    "preact": "^10.5.14",
    "pretty-json-stringify": "^0.0.2",
    "puppeteer": "^10.2.0",
    "resolve": "^1.20.0",
    "rollup": "^2.52.7",
    "rollup-plugin-node-resolve": "^5.2.0",
    "rollup-plugin-polyfill-node": "^0.8.0",
    "rollup-plugin-replace": "^2.2.0",
    "rollup-plugin-shim": "^1.0.0",
    "rollup-plugin-terser": "^7.0.2",
    "tabulator-tables": "^4.9.3",
    "terser": "^5.3.8",
    "ts-jest": "^27.0.4",
    "typed-query-selector": "^2.6.1",
    "typescript": "^4.5.2",
    "wait-for-expect": "^3.0.2",
    "webtreemap-cdt": "^3.2.1"
  },
  "dependencies": {
<<<<<<< HEAD
    "axe-core": "4.2.1",
    "chrome-launcher": "^0.14.0",
=======
    "axe-core": "4.3.5",
    "chrome-launcher": "^0.15.0",
>>>>>>> 2e133576
    "configstore": "^5.0.1",
    "csp_evaluator": "1.1.0",
    "cssstyle": "1.2.1",
    "enquirer": "^2.3.6",
    "http-link-header": "^0.8.0",
    "intl-messageformat": "^4.4.0",
    "jpeg-js": "^0.4.3",
    "js-library-detector": "^6.4.0",
    "lighthouse-logger": "^1.3.0",
    "lighthouse-stack-packs": "^1.6.0",
    "lodash.clonedeep": "^4.5.0",
    "lodash.get": "^4.4.2",
    "lodash.isequal": "^4.5.0",
    "lodash.set": "^4.3.2",
    "lookup-closest-locale": "6.2.0",
    "metaviewport-parser": "0.2.0",
    "open": "^8.4.0",
    "parse-cache-control": "1.0.1",
    "ps-list": "^8.0.0",
    "raven": "^2.2.1",
    "robots-parser": "^3.0.0",
    "semver": "^5.3.0",
    "speedline-core": "^1.4.3",
    "third-party-web": "^0.12.7",
    "ws": "^7.0.0",
    "yargs": "^17.3.1",
    "yargs-parser": "^21.0.0"
  },
  "resolutions": {
    "puppeteer/**/devtools-protocol": "0.0.963043"
  },
  "repository": "GoogleChrome/lighthouse",
  "keywords": [
    "google",
    "chrome",
    "devtools"
  ],
  "author": "The Lighthouse Authors",
  "license": "Apache-2.0",
  "bugs": {
    "url": "https://github.com/GoogleChrome/lighthouse/issues"
  },
  "homepage": "https://github.com/GoogleChrome/lighthouse#readme"
}<|MERGE_RESOLUTION|>--- conflicted
+++ resolved
@@ -183,13 +183,8 @@
     "webtreemap-cdt": "^3.2.1"
   },
   "dependencies": {
-<<<<<<< HEAD
-    "axe-core": "4.2.1",
-    "chrome-launcher": "^0.14.0",
-=======
     "axe-core": "4.3.5",
     "chrome-launcher": "^0.15.0",
->>>>>>> 2e133576
     "configstore": "^5.0.1",
     "csp_evaluator": "1.1.0",
     "cssstyle": "1.2.1",

--- conflicted
+++ resolved
@@ -155,16 +155,11 @@
   "core/audits/accessibility/axe-audit.js | failingElementsHeader": {
     "message": "F̂áîĺîńĝ Él̂ém̂én̂t́ŝ"
   },
-<<<<<<< HEAD
-  "lighthouse-core/audits/accessibility/axe-audit.js | relatedElementsHeader": {
+  "core/audits/accessibility/axe-audit.js | relatedElementsHeader": {
     "message": "R̂él̂át̂éd̂ Él̂ém̂én̂t́ŝ"
   },
-  "lighthouse-core/audits/accessibility/button-name.js | description": {
-    "message": "Ŵh́êń â b́ût́t̂ón̂ d́ôéŝń't̂ h́âv́ê án̂ áĉćêśŝíb̂ĺê ńâḿê, śĉŕêén̂ ŕêád̂ér̂ś âńn̂óûńĉé ît́ âś \"b̂út̂t́ôń\", m̂ák̂ín̂ǵ ît́ ûńûśâb́l̂é f̂ór̂ úŝér̂ś ŵh́ô ŕêĺŷ ón̂ śĉŕêén̂ ŕêád̂ér̂ś. [L̂éâŕn̂ ḿôŕê](https://web.dev/button-name/)."
-=======
   "core/audits/accessibility/button-name.js | description": {
     "message": "Ŵh́êń â b́ût́t̂ón̂ d́ôéŝń't̂ h́âv́ê án̂ áĉćêśŝíb̂ĺê ńâḿê, śĉŕêén̂ ŕêád̂ér̂ś âńn̂óûńĉé ît́ âś \"b̂út̂t́ôń\", m̂ák̂ín̂ǵ ît́ ûńûśâb́l̂é f̂ór̂ úŝér̂ś ŵh́ô ŕêĺŷ ón̂ śĉŕêén̂ ŕêád̂ér̂ś. [L̂éâŕn̂ h́ôẃ t̂ó m̂ák̂é b̂út̂t́ôńŝ ḿôŕê áĉćêśŝíb̂ĺê](https://dequeuniversity.com/rules/axe/4.4/button-name)."
->>>>>>> 59ea2515
   },
   "core/audits/accessibility/button-name.js | failureTitle": {
     "message": "B̂út̂t́ôńŝ d́ô ńôt́ ĥáv̂é âń âćĉéŝśîb́l̂é n̂ám̂é"
@@ -181,16 +176,11 @@
   "core/audits/accessibility/bypass.js | title": {
     "message": "T̂h́ê ṕâǵê ćôńt̂áîńŝ á ĥéâd́îńĝ, śk̂íp̂ ĺîńk̂, ór̂ ĺâńd̂ḿâŕk̂ ŕêǵîón̂"
   },
-<<<<<<< HEAD
-  "lighthouse-core/audits/accessibility/color-contrast.js | backgroundElementHeader": {
+  "core/audits/accessibility/color-contrast.js | backgroundElementHeader": {
     "message": "B̂áĉḱĝŕôún̂d́ Êĺêḿêńt̂"
   },
-  "lighthouse-core/audits/accessibility/color-contrast.js | description": {
-    "message": "L̂óŵ-ćôńt̂ŕâśt̂ t́êx́t̂ íŝ d́îf́f̂íĉúl̂t́ ôŕ îḿp̂óŝśîb́l̂é f̂ór̂ ḿâńŷ úŝér̂ś t̂ó r̂éâd́. [L̂éâŕn̂ ḿôŕê](https://web.dev/color-contrast/)."
-=======
   "core/audits/accessibility/color-contrast.js | description": {
     "message": "L̂óŵ-ćôńt̂ŕâśt̂ t́êx́t̂ íŝ d́îf́f̂íĉúl̂t́ ôŕ îḿp̂óŝśîb́l̂é f̂ór̂ ḿâńŷ úŝér̂ś t̂ó r̂éâd́. [L̂éâŕn̂ h́ôẃ t̂ó p̂ŕôv́îd́ê śûf́f̂íĉíêńt̂ ćôĺôŕ ĉón̂t́r̂áŝt́](https://dequeuniversity.com/rules/axe/4.4/color-contrast)."
->>>>>>> 59ea2515
   },
   "core/audits/accessibility/color-contrast.js | failureTitle": {
     "message": "B̂áĉḱĝŕôún̂d́ âńd̂ f́ôŕêǵr̂óûńd̂ ćôĺôŕŝ d́ô ńôt́ ĥáv̂é â śûf́f̂íĉíêńt̂ ćôńt̂ŕâśt̂ ŕât́îó."
@@ -240,14 +230,10 @@
   "core/audits/accessibility/duplicate-id-aria.js | failureTitle": {
     "message": "ÂŔÎÁ ÎD́ŝ ár̂é n̂ót̂ ún̂íq̂úê"
   },
-<<<<<<< HEAD
-  "lighthouse-core/audits/accessibility/duplicate-id-aria.js | relatedElementsHeader": {
+  "core/audits/accessibility/duplicate-id-aria.js | relatedElementsHeader": {
     "message": "D̂úp̂ĺîćât́ê Él̂ém̂én̂t́ŝ"
   },
-  "lighthouse-core/audits/accessibility/duplicate-id-aria.js | title": {
-=======
   "core/audits/accessibility/duplicate-id-aria.js | title": {
->>>>>>> 59ea2515
     "message": "ÂŔÎÁ ÎD́ŝ ár̂é ûńîq́ûé"
   },
   "core/audits/accessibility/form-field-multiple-labels.js | description": {
@@ -2353,14 +2339,10 @@
   "core/lib/i18n/i18n.js | mediaResourceType": {
     "message": "M̂éd̂íâ"
   },
-<<<<<<< HEAD
-  "lighthouse-core/lib/i18n/i18n.js | module": {
+  "core/lib/i18n/i18n.js | module": {
     "message": "M̂ód̂úl̂é"
   },
-  "lighthouse-core/lib/i18n/i18n.js | ms": {
-=======
   "core/lib/i18n/i18n.js | ms": {
->>>>>>> 59ea2515
     "message": "{timeInMs, number, milliseconds} m̂ś"
   },
   "core/lib/i18n/i18n.js | otherResourcesLabel": {
@@ -2369,14 +2351,10 @@
   "core/lib/i18n/i18n.js | otherResourceType": {
     "message": "Ôt́ĥér̂"
   },
-<<<<<<< HEAD
-  "lighthouse-core/lib/i18n/i18n.js | reasons": {
+  "core/lib/i18n/i18n.js | reasons": {
     "message": "R̂éâśôńŝ"
   },
-  "lighthouse-core/lib/i18n/i18n.js | scriptResourceType": {
-=======
   "core/lib/i18n/i18n.js | scriptResourceType": {
->>>>>>> 59ea2515
     "message": "Ŝćr̂íp̂t́"
   },
   "core/lib/i18n/i18n.js | seconds": {

/**
 * @license Copyright 2019 The Lighthouse Authors. All Rights Reserved.
 * Licensed under the Apache License, Version 2.0 (the "License"); you may not use this file except in compliance with the License. You may obtain a copy of the License at http://www.apache.org/licenses/LICENSE-2.0
 * Unless required by applicable law or agreed to in writing, software distributed under the License is distributed on an "AS IS" BASIS, WITHOUT WARRANTIES OR CONDITIONS OF ANY KIND, either express or implied. See the License for the specific language governing permissions and limitations under the License.
 */

import {IcuMessage} from './i18n';
import Treemap from './treemap';

type Details =
  Details.CriticalRequestChain |
  Details.DebugData |
  Details.EntityClassification |
  Details.Filmstrip |
  Details.FullPageScreenshot |
  Details.List |
  Details.Opportunity |
  Details.Screenshot |
  Details.Table |
  Details.TreemapData;

// Details namespace.
declare module Details {
  interface CriticalRequestChain {
    type: 'criticalrequestchain';
    longestChain: {
      duration: number;
      length: number;
      transferSize: number;
    };
    chains: SimpleCriticalRequestNode;
  }

  type SimpleCriticalRequestNode = {
    [id: string]: {
      request: {
        url: string;
        startTime: number;
        endTime: number;
        responseReceivedTime: number;
        transferSize: number;
      };
      children?: SimpleCriticalRequestNode;
    }
  }

  interface Filmstrip {
    type: 'filmstrip';
    scale: number;
    items: {
      /** The relative time from navigationStart to this frame, in milliseconds. */
      timing: number;
      /** The raw timestamp of this frame, in microseconds. */
      timestamp: number;
      /** The data URL encoding of this frame. */
      data: string;
    }[];
  }

  interface List {
    type: 'list';
    // NOTE: any `Details` type *should* be usable in `items`, but check
    // styles/report-ui-features are good before adding.
    items: Array<Table | DebugData>;
  }

  interface Opportunity {
    type: 'opportunity';
    overallSavingsMs: number;
    overallSavingsBytes?: number;
    headings: OpportunityColumnHeading[];
    items: OpportunityItem[];
    debugData?: DebugData;
  }

  interface Screenshot {
    type: 'screenshot';
    timing: number;
    timestamp: number;
    data: string;
  }

  /**
   * Entities (1P and 3P) classified and exposed in LHR.
   */
  interface EntityClassificationEntity {
    name: string;
    company?: string;
<<<<<<< HEAD
    url?: string;
=======
    homepage?: string;
>>>>>>> 5b67f2e7
    isFirstParty?: boolean;
    isUnrecognized?: boolean;
  }

  interface EntityClassification {
    type: 'entity-classification';
    origins: Record<string, number>;
    entities: Array<EntityClassificationEntity>;
  }

  /**
   * A screenshot of the entire page, including width and height information,
   * and the locations of interesting nodes.
   * Used by element screenshots renderer.
   */
  interface FullPageScreenshot {
    type: 'full-page-screenshot';
    screenshot: {
      /** Base64 image data URL. */
      data: string;
      width: number;
      height: number;
    };
    nodes: Record<string, Rect>;
  }

  interface Rect {
    width: number;
    height: number;
    top: number;
    right: number;
    bottom: number;
    left: number;
  }

  interface Table {
    type: 'table';
    headings: TableColumnHeading[];
    items: TableItem[];
    summary?: {
      wastedMs?: number;
      wastedBytes?: number;
    };
    debugData?: DebugData;
  }

  /** A table item for rows that are nested within a top-level TableItem (row). */
  interface TableSubItems {
    type: 'subitems';
    items: TableItem[];
  }

  /**
   * A details type that is not rendered in the final report; usually used
   * for including debug information in the LHR. Can contain anything.
   */
  interface DebugData {
    type: 'debugdata';
    [p: string]: any;
  }

  interface TreemapData {
    type: 'treemap-data';
    nodes: Treemap.Node[];
  }

  /** String enum of possible types of values found within table items. */
  type ItemValueType = 'bytes' | 'code' | 'link' | 'ms' | 'multi' | 'node' | 'source-location' | 'numeric' | 'text' | 'thumbnail' | 'timespanMs' | 'url';

  /** Possible types of values found within table items. */
  type ItemValue = string | number | boolean | DebugData | NodeValue | SourceLocationValue | LinkValue | UrlValue | CodeValue | NumericValue | IcuMessage | TableSubItems;

  // TODO: drop TableColumnHeading, rename OpportunityColumnHeading to TableColumnHeading and
  // use that for all table-like audit details.

  interface TableColumnHeading {
    /**
     * The name of the property within items being described.
     * If null, subItemsHeading must be defined, and the first table row in this column for
     * every item will be empty.
     * See legacy-javascript for an example.
     */
    key: string|null;
    /** Readable text label of the field. */
    text: IcuMessage | string;
    /**
     * The data format of the column of values being described. Usually
     * those values will be primitives rendered as this type, but the values
     * could also be objects with their own type to override this field.
     */
    itemType: ItemValueType;
    /**
     * Optional - defines an inner table of values that correspond to this column.
     * Key is required - if other properties are not provided, the value for the heading is used.
     */
    subItemsHeading?: {key: string, itemType?: ItemValueType, displayUnit?: string, granularity?: number};

    displayUnit?: string;
    granularity?: number;
  }

  interface TableItem {
    debugData?: DebugData;
    subItems?: TableSubItems;
    [p: string]: undefined | ItemValue;
  }

  interface OpportunityColumnHeading {
    /**
     * The name of the property within items being described.
     * If null, subItemsHeading must be defined, and the first table row in this column for
     * every item will be empty.
     * See legacy-javascript for an example.
     */
    key: string|null;
    /** Readable text label of the field. */
    label: IcuMessage | string;
    /**
     * The data format of the column of values being described. Usually
     * those values will be primitives rendered as this type, but the values
     * could also be objects with their own type to override this field.
     */
    valueType: ItemValueType;
    /**
     * Optional - defines an inner table of values that correspond to this column.
     * Key is required - if other properties are not provided, the value for the heading is used.
     */
    subItemsHeading?: {key: string, valueType?: ItemValueType, displayUnit?: string, granularity?: number};

    // NOTE: not used by opportunity details, but used in the renderer until table/opportunity unification.
    displayUnit?: string;
    granularity?: number;
  }

  /** A more specific table element used for `opportunity` tables. */
  interface OpportunityItem extends TableItem {
    url: string;
    wastedBytes?: number;
    totalBytes?: number;
    wastedMs?: number;
    debugData?: DebugData;
    [p: string]: undefined | ItemValue;
  }

  /**
   * A value used within a details object, intended to be displayed as code,
   * regardless of the controlling heading's valueType.
   */
  interface CodeValue {
    type: 'code';
    value: IcuMessage | string;
  }

  /**
   * A value used within a details object, intended to be displayed as a
   * link with text, regardless of the controlling heading's valueType.
   * If URL is the empty string, fallsback to a basic `TextValue`.
   */
  interface LinkValue {
    type: 'link',
    text: string;
    url: string;
  }

  /**
   * A value used within a details object, intended to be displayed an HTML
   * node, regardless of the controlling heading's valueType.
   */
  interface NodeValue {
    type: 'node';
    /** Unique identifier. */
    lhId?: string;
    path?: string;
    selector?: string;
    boundingRect?: Rect;
    /** An HTML snippet used to identify the node. */
    snippet?: string;
    /** A human-friendly text descriptor that's used to identify the node more quickly. */
    nodeLabel?: string;
  }

  /**
   * A value used within a details object, intended to be displayed as a URL
   * encoded with line and column info (url:line:column).
   */
  interface SourceLocationValue {
    type: 'source-location';
    /** A "url" representing the source file. May not be a valid URL, see `urlProvider`. */
    url: string;
    /**
     * - `network` when the url is the actual, observed resource url. This is always a valid URL.
     * - `comment` when the url comes from a sourceURL comment. This could be anything, really.
     */
    urlProvider: 'network' | 'comment';
    /** Zero-indexed. */
    line: number;
    /** Zero-indexed. */
    column: number;
    /** The original file location from the source map. */
    original?: {
      /** The relevant file from the map's `sources` array. */
      file: string;
      line: number;
      column: number;
    };
  }

  /**
   * A value used within a details object, intended to be displayed as a
   * linkified URL, regardless of the controlling heading's valueType.
   */
  interface UrlValue {
    type: 'url';
    value: string;
  }

  /**
   * Snippet of text with line numbers and annotations.
   */
  interface SnippetValue {
    type: 'snippet',
    title: string,
    /** Node where the content of this snippet came from. */
    node?: NodeValue,
    /**
     * The lines that should be rendered. For long snippets we only include important lines
     * in the audit result.
     */
    lines: {
      content: string
      /** Line number, starting from 1. */
      lineNumber: number;
      truncated?: boolean
    }[],
    /** The total number of lines in the snippet, equal to lines.length for short snippets. */
    lineCount: number,
    /** Messages that provide information about a specific lines. */
    lineMessages: {
      /** Line number, starting from 1. */
      lineNumber: number,
      message: string
    }[];
    /** Messages that provide information about the snippet in general. */
    generalMessages: {
      message: string
    }[];
  }

  /**
   * A value used within a details object, intended to be displayed as a ms timing
   * or a numeric value based on the metric name.
   */
  interface NumericValue {
    type: 'numeric',
    value: number,
    granularity?: number,
  }
}

export default Details;<|MERGE_RESOLUTION|>--- conflicted
+++ resolved
@@ -86,11 +86,7 @@
   interface EntityClassificationEntity {
     name: string;
     company?: string;
-<<<<<<< HEAD
-    url?: string;
-=======
     homepage?: string;
->>>>>>> 5b67f2e7
     isFirstParty?: boolean;
     isUnrecognized?: boolean;
   }

--- conflicted
+++ resolved
@@ -801,10 +801,7 @@
     speedIndexTs: number | undefined;
     maxPotentialFID: number | undefined;
     cumulativeLayoutShift: number | undefined;
-<<<<<<< HEAD
-=======
     cumulativeLayoutShiftMainFrame: number | undefined;
->>>>>>> 6d9b11eb
     totalBlockingTime: number | undefined;
     observedTimeOrigin: number;
     observedTimeOriginTs: number;

/**
 * @license Copyright 2018 The Lighthouse Authors. All Rights Reserved.
 * Licensed under the Apache License, Version 2.0 (the "License"); you may not use this file except in compliance with the License. You may obtain a copy of the License at http://www.apache.org/licenses/LICENSE-2.0
 * Unless required by applicable law or agreed to in writing, software distributed under the License is distributed on an "AS IS" BASIS, WITHOUT WARRANTIES OR CONDITIONS OF ANY KIND, either express or implied. See the License for the specific language governing permissions and limitations under the License.
 */

import {parseManifest} from '../lighthouse-core/lib/manifest-parser.js';
import {Simulator} from '../lighthouse-core/lib/dependency-graph/simulator/simulator.js';
import {LighthouseError} from '../lighthouse-core/lib/lh-error.js';
import {NetworkRequest as _NetworkRequest} from '../lighthouse-core/lib/network-request.js';
import speedline from 'speedline-core';
import TextSourceMap from '../lighthouse-core/lib/cdt/generated/SourceMap.js';
import {ArbitraryEqualityMap} from '../lighthouse-core/lib/arbitrary-equality-map.js';
import type { TaskNode as _TaskNode } from '../lighthouse-core/lib/tracehouse/main-thread-tasks.js';
import AuditDetails from './lhr/audit-details'
import Config from './config';
import Gatherer from './gatherer';
import {IcuMessage} from './lhr/i18n';
import LHResult from './lhr/lhr'
import Protocol from './protocol';

export interface Artifacts extends BaseArtifacts, GathererArtifacts {}

export type FRArtifacts = StrictOmit<Artifacts,
  | 'Fonts'
  | 'Manifest'
  | 'MixedContent'
  | keyof FRBaseArtifacts
>;

/**
 * Artifacts always created by gathering. These artifacts are available to Lighthouse plugins.
 * NOTE: any breaking changes here are considered breaking Lighthouse changes that must be done
 * on a major version bump.
 */
export type BaseArtifacts = UniversalBaseArtifacts & ContextualBaseArtifacts & LegacyBaseArtifacts

export type FRBaseArtifacts = UniversalBaseArtifacts & ContextualBaseArtifacts;

/**
 * The set of base artifacts that are available in every mode of Lighthouse operation.
 */
interface UniversalBaseArtifacts {
  /** The ISO-8601 timestamp of when the test page was fetched and artifacts collected. */
  fetchTime: string;
  /** A set of warnings about unexpected things encountered while loading and testing the page. */
  LighthouseRunWarnings: Array<string | IcuMessage>;
  /** The benchmark index that indicates rough device class. */
  BenchmarkIndex: number;
  /** Many benchmark indexes. Many. */
  BenchmarkIndexes?: number[];
  /** An object containing information about the testing configuration used by Lighthouse. */
  settings: Config.Settings;
  /** The timing instrumentation of the gather portion of a run. */
  Timing: Artifacts.MeasureEntry[];
  /** Device which Chrome is running on. */
  HostFormFactor: 'desktop'|'mobile';
  /** The user agent string of the version of Chrome used. */
  HostUserAgent: string;
  /** Information about how Lighthouse artifacts were gathered. */
  GatherContext: {gatherMode: Gatherer.GatherMode};
}

/**
 * The set of base artifacts whose semantics differ or may be valueless in certain Lighthouse gather modes.
 */
interface ContextualBaseArtifacts {
  /** The URL initially requested and the post-redirects URL that was actually loaded. */
  URL: Artifacts.URL;
  /** If loading the page failed, value is the error that caused it. Otherwise null. */
  PageLoadError: LighthouseError | null;
}

/**
 * The set of base artifacts that were replaced by standard gatherers in Fraggle Rock.
 */
interface LegacyBaseArtifacts {
  /** The user agent string that Lighthouse used to load the page. Set to the empty string if unknown. */
  NetworkUserAgent: string;
  /** Information on detected tech stacks (e.g. JS libraries) used by the page. */
  Stacks: Artifacts.DetectedStack[];
  /** Parsed version of the page's Web App Manifest, or null if none found. This moved to a regular artifact in Fraggle Rock. */
  WebAppManifest: Artifacts.Manifest | null;
  /** Errors preventing page being installable as PWA. This moved to a regular artifact in Fraggle Rock. */
  InstallabilityErrors: Artifacts.InstallabilityErrors;
  /** A set of page-load traces, keyed by passName. */
  traces: {[passName: string]: Trace};
  /** A set of DevTools debugger protocol records, keyed by passName. */
  devtoolsLogs: {[passName: string]: DevtoolsLog};
}

/**
 * Artifacts provided by the default gatherers that are exposed to plugins with a hardended API.
 * NOTE: any breaking changes here are considered breaking Lighthouse changes that must be done
 * on a major version bump.
 */
interface PublicGathererArtifacts {
  /** ConsoleMessages deprecation and intervention warnings, console API calls, and exceptions logged by Chrome during page load. */
  ConsoleMessages: Artifacts.ConsoleMessage[];
  /** All the iframe elements in the page. */
  IFrameElements: Artifacts.IFrameElement[];
  /** The contents of the main HTML document network resource. */
  MainDocumentContent: string;
  /** Information on size and loading for all the images in the page. Natural size information for `picture` and CSS images is only available if the image was one of the largest 50 images. */
  ImageElements: Artifacts.ImageElement[];
  /** All the link elements on the page or equivalently declared in `Link` headers. @see https://html.spec.whatwg.org/multipage/links.html */
  LinkElements: Artifacts.LinkElement[];
  /** The values of the <meta> elements in the head. */
  MetaElements: Array<{name?: string, content?: string, property?: string, httpEquiv?: string, charset?: string, node: Artifacts.NodeDetails}>;
  /** Information on all script elements in the page. Also contains the content of all requested scripts and the networkRecord requestId that contained their content. Note, HTML documents will have one entry per script tag, all with the same requestId. */
  ScriptElements: Array<Artifacts.ScriptElement>;
  /** The dimensions and devicePixelRatio of the loaded viewport. */
  ViewportDimensions: Artifacts.ViewportDimensions;
}

/**
 * Artifacts provided by the default gatherers. Augment this interface when adding additional
 * gatherers. Changes to these artifacts are not considered a breaking Lighthouse change.
 */
export interface GathererArtifacts extends PublicGathererArtifacts,LegacyBaseArtifacts {
  /** The results of running the aXe accessibility tests on the page. */
  Accessibility: Artifacts.Accessibility;
  /** Array of all anchors on the page. */
  AnchorElements: Artifacts.AnchorElement[];
  /** Array of all URLs cached in CacheStorage. */
  CacheContents: string[];
  /** CSS coverage information for styles used by page's final state. */
  CSSUsage: {rules: LH.Crdp.CSS.RuleUsage[], stylesheets: Artifacts.CSSStyleSheetInfo[]};
  /** The primary log of devtools protocol activity. Used in Fraggle Rock gathering. */
  DevtoolsLog: DevtoolsLog;
  /** Information on the document's doctype(or null if not present), specifically the name, publicId, and systemId.
      All properties default to an empty string if not present */
  Doctype: Artifacts.Doctype | null;
  /** Information on the size of all DOM nodes in the page and the most extreme members. */
  DOMStats: Artifacts.DOMStats;
  /** Relevant attributes and child properties of all <object>s, <embed>s and <applet>s in the page. */
  EmbeddedContent: Artifacts.EmbeddedContentInfo[];
  /** Information for font faces used in the page. */
  Fonts: Artifacts.Font[];
  /** Information on poorly sized font usage and the text affected by it. */
  FontSize: Artifacts.FontSize;
  /** All the input elements, including associated form and label elements. */
  Inputs: {inputs: Artifacts.InputElement[]; forms: Artifacts.FormElement[]; labels: Artifacts.LabelElement[]};
  /** Screenshot of the entire page (rather than just the above the fold content). */
  FullPageScreenshot: Artifacts.FullPageScreenshot | null;
  /** Information about event listeners registered on the global object. */
  GlobalListeners: Array<Artifacts.GlobalListener>;
  /** The issues surfaced in the devtools Issues panel */
  InspectorIssues: Artifacts.InspectorIssues;
  /** JS coverage information for code used during audit. Keyed by script id. */
  // 'url' is excluded because it can be overriden by a magic sourceURL= comment, which makes keeping it a dangerous footgun!
  JsUsage: Record<string, Omit<LH.Crdp.Profiler.ScriptCoverage, 'url'>>;
  /** Parsed version of the page's Web App Manifest, or null if none found. */
  Manifest: Artifacts.Manifest | null;
  /** The URL loaded with interception */
  MixedContent: {url: string};
  /** Size and compression opportunity information for all the images in the page. */
  OptimizedImages: Array<Artifacts.OptimizedImage | Artifacts.OptimizedImageError>;
  /** HTML snippets and node paths from any password inputs that prevent pasting. */
  PasswordInputsWithPreventedPaste: Artifacts.PasswordInputsWithPreventedPaste[];
  /** Size info of all network records sent without compression and their size after gzipping. */
  ResponseCompression: {requestId: string, url: string, mimeType: string, transferSize: number, resourceSize: number, gzipSize?: number}[];
  /** Information on fetching and the content of the /robots.txt file. */
  RobotsTxt: {status: number|null, content: string|null, errorMessage?: string};
  /** Information on all scripts in the page. */
  Scripts: Artifacts.Script[];
  /** Version information for all ServiceWorkers active after the first page load. */
  ServiceWorker: {versions: LH.Crdp.ServiceWorker.ServiceWorkerVersion[], registrations: LH.Crdp.ServiceWorker.ServiceWorkerRegistration[]};
  /** Source maps of scripts executed in the page. */
  SourceMaps: Array<Artifacts.SourceMap>;
  /** Information on <script> and <link> tags blocking first paint. */
  TagsBlockingFirstPaint: Artifacts.TagBlockingFirstPaint[];
  /** Information about tap targets including their position and size. */
  TapTargets: Artifacts.TapTarget[];
  /** The primary log of devtools protocol activity. Used in Fraggle Rock gathering. */
  Trace: Trace;
  /** Elements associated with metrics (ie: Largest Contentful Paint element). */
  TraceElements: Artifacts.TraceElement[];
}

declare module Artifacts {
  type ComputedContext = Immutable<{
    computedCache: Map<string, ArbitraryEqualityMap>;
  }>;

  type NetworkRequest = _NetworkRequest;
  type TaskNode = _TaskNode;
  type MetaElement = Artifacts['MetaElements'][0];

  interface URL {
    /** URL of the main frame before Lighthouse starts. */
    initialUrl: string;
    /**
     * URL of the initially requested URL during a Lighthouse navigation.
     * Will be `undefined` in timespan/snapshot.
     */
    requestedUrl?: string;
    /**
     * URL of the last document request during a Lighthouse navigation.
     * Will be `undefined` in timespan/snapshot.
     */
    mainDocumentUrl?: string;
    /**
     * Will be the same as `mainDocumentUrl` in navigation mode.
     * Wil be the URL of the main frame after Lighthouse finishes in timespan/snapshot.
     * TODO: Use the main frame URL in navigation mode as well.
     */
    finalUrl: string;
  }

  interface NodeDetails {
    lhId: string,
    devtoolsNodePath: string,
    selector: string,
    boundingRect: Rect,
    snippet: string,
    nodeLabel: string,
  }

  interface RuleExecutionError {
    name: string;
    message: string;
  }

  interface AxeRuleResult {
    id: string;
    impact?: string;
    tags: Array<string>;
    nodes: Array<{
      target: Array<string>;
      failureSummary?: string;
      node: NodeDetails;
      relatedNodes: NodeDetails[];
    }>;
    error?: RuleExecutionError;
  }

  interface Accessibility {
    violations: Array<AxeRuleResult>;
    notApplicable: Array<Pick<AxeRuleResult, 'id'>>;
    passes: Array<Pick<AxeRuleResult, 'id'>>;
    incomplete: Array<AxeRuleResult>;
    version: string;
  }

  interface CSSStyleSheetInfo {
    header: LH.Crdp.CSS.CSSStyleSheetHeader;
    content: string;
  }

  interface Doctype {
    name: string;
    publicId: string;
    systemId: string;
    documentCompatMode: string;
  }

  interface DOMStats {
    /** The total number of elements found within the page's body. */
    totalBodyElements: number;
    width: NodeDetails & {max: number;};
    depth: NodeDetails & {max: number;};
  }

  interface EmbeddedContentInfo {
    tagName: string;
    type: string | null;
    src: string | null;
    data: string | null;
    code: string | null;
    params: Array<{name: string; value: string}>;
    node: Artifacts.NodeDetails;
  }

  interface IFrameElement {
    /** The `id` attribute of the iframe. */
    id: string,
    /** Details for node in DOM for the iframe element */
    node: NodeDetails,
    /** The `src` attribute of the iframe. */
    src: string,
    /** The iframe's ClientRect. @see https://developer.mozilla.org/en-US/docs/Web/API/Element/getBoundingClientRect */
    clientRect: {
      top: number;
      bottom: number;
      left: number;
      right: number;
      width: number;
      height: number;
    },
    /** If the iframe or an ancestor of the iframe is fixed in position. */
    isPositionFixed: boolean,
  }

  /** @see https://developer.mozilla.org/en-US/docs/Web/HTML/Element/link#Attributes */
  interface LinkElement {
    /** The `rel` attribute of the link, normalized to lower case. @see https://developer.mozilla.org/en-US/docs/Web/HTML/Link_types */
    rel: 'alternate'|'canonical'|'dns-prefetch'|'preconnect'|'preload'|'stylesheet'|string;
    /** The `href` attribute of the link or `null` if it was invalid in the header. */
    href: string | null
    /** The raw value of the `href` attribute. Only different from `href` when source is 'headers' */
    hrefRaw: string
    /** The `hreflang` attribute of the link */
    hreflang: string
    /** The `as` attribute of the link */
    as: string
    /** The `crossOrigin` attribute of the link */
    crossOrigin: string | null
    /** Where the link was found, either in the DOM or in the headers of the main document */
    source: 'head'|'body'|'headers'
    node: NodeDetails | null
  }

  interface PasswordInputsWithPreventedPaste {node: NodeDetails}

  interface Script extends Omit<LH.Crdp.Debugger.ScriptParsedEvent, 'url'|'embedderName'> {
    /**
     * Set by a sourceURL= magic comment if present, otherwise this is the same as the URL.
     * Use this field for presentational purposes only.
     */
    name: string;
    url: string;
    content?: string;
  }

  interface ScriptElement {
    type: string | null
    src: string | null
    /** The `id` property of the script element; null if it had no `id` or if `source` is 'network'. */
    id: string | null
    async: boolean
    defer: boolean
    /** Details for node in DOM for the script element */
    node: NodeDetails | null
    /** Where the script was discovered, either in the head, the body, or network records. */
    source: 'head'|'body'|'network'
  }

  /** @see https://sourcemaps.info/spec.html#h.qz3o9nc69um5 */
  type RawSourceMap = {
    /** File version and must be a positive integer. */
    version: number
    /** A list of original source files used by the `mappings` entry. */
    sources: string[]
    /** A list of symbol names used by the `mappings` entry. */
    names?: string[]
    /** An optional source root, useful for relocating source files on a server or removing repeated values in the `sources` entry. This value is prepended to the individual entries in the `source` field. */
    sourceRoot?: string
    /** An optional list of source content, useful when the `source` can’t be hosted. The contents are listed in the same order as the sources. */
    sourcesContent?: string[]
    /** A string with the encoded mapping data. */
    mappings: string
    /** An optional name of the generated code (the bundled code that was the result of this build process) that this source map is associated with. */
    file?: string
    /**
     * An optional array of maps that are associated with an offset into the generated code.
     * `map` is optional because the spec defines that either `url` or `map` must be defined.
     * We explicitly only support `map` here.
    */
    sections?: Array<{offset: {line: number, column: number}, map?: RawSourceMap}>
  }

  /**
   * Source map for a given script found at scriptUrl. If there is an error in fetching or
   * parsing the map, errorMessage will be defined instead of map.
   */
  type SourceMap = {
    /** The DevTools protocol script identifier. */
    scriptId: string;
    /** URL of code that source map applies to. */
    scriptUrl: string
    /** URL of the source map. undefined if from data URL. */
    sourceMapUrl?: string
    /** Source map data structure. */
    map: RawSourceMap
  } | {
    /** The DevTools protocol script identifier. */
    scriptId: string;
    /** URL of code that source map applies to. */
    scriptUrl: string
    /** URL of the source map. undefined if from data URL. */
    sourceMapUrl?: string
    /** Error that occurred during fetching or parsing of source map. */
    errorMessage: string
    /** No map on account of error. */
    map?: undefined;
  }

  interface Bundle {
    rawMap: RawSourceMap;
    script: LH.Artifacts.Script;
    map: TextSourceMap;
    sizes: {
      // TODO(cjamcl): Rename to `sources`.
      files: Record<string, number>;
      unmappedBytes: number;
      totalBytes: number;
    } | {errorMessage: string};
  }

  /** @see https://developer.mozilla.org/en-US/docs/Web/HTML/Element/a#Attributes */
  interface AnchorElement {
    rel: string
    /** The computed href property: https://www.w3.org/TR/DOM-Level-2-HTML/html.html#ID-88517319, use `rawHref` for the exact attribute value */
    href: string
    /** The exact value of the href attribute value, as it is in the DOM */
    rawHref: string
    name?: string
    text: string
    role: string
    target: string
    node: NodeDetails
    onclick: string
    listeners?: Array<{
      type: LH.Crdp.DOMDebugger.EventListener['type']
    }>
  }

  interface Font {
    display: string;
    family: string;
    featureSettings: string;
    stretch: string;
    style: string;
    unicodeRange: string;
    variant: string;
    weight: string;
    src?: string[];
  }

  interface FontSize {
    totalTextLength: number;
    failingTextLength: number;
    analyzedFailingTextLength: number;
    /** Elements that contain a text node that failed size criteria. */
    analyzedFailingNodesData: Array<{
      /* nodeId of the failing TextNode. */
      nodeId: number;
      fontSize: number;
      textLength: number;
      parentNode: {
        backendNodeId: number;
        attributes: string[];
        nodeName: string;
        parentNode?: {
          backendNodeId: number;
          attributes: string[];
          nodeName: string;
        };
      };
      cssRule?: {
        type: 'Regular' | 'Inline' | 'Attributes';
        range?: {startLine: number, startColumn: number};
        parentRule?: {origin: LH.Crdp.CSS.StyleSheetOrigin, selectors: {text: string}[]};
        styleSheetId?: string;
        stylesheet?: LH.Crdp.CSS.CSSStyleSheetHeader;
        cssProperties?: Array<LH.Crdp.CSS.CSSProperty>;
      }
    }>
  }

  // TODO(bckenny): real type for parsed manifest.
  type Manifest = ReturnType<typeof parseManifest>;

  interface InstallabilityErrors {
    errors: LH.Crdp.Page.InstallabilityError[];
  }

  interface ImageElement {
    /** The resolved source URL of the image. Similar to `currentSrc`, but resolved for CSS images as well. */
    src: string;
    /** The srcset attribute value. @see https://developer.mozilla.org/en-US/docs/Web/API/HTMLImageElement/srcset */
    srcset: string;
    /** The displayed width of the image, uses img.width when available falling back to clientWidth. See https://codepen.io/patrickhulce/pen/PXvQbM for examples. */
    displayedWidth: number;
    /** The displayed height of the image, uses img.height when available falling back to clientHeight. See https://codepen.io/patrickhulce/pen/PXvQbM for examples. */
    displayedHeight: number;
    /** The raw width attribute of the image element. CSS images will be set to null. */
    attributeWidth: string | null;
    /** The raw height attribute of the image element. CSS images will be set to null. */
    attributeHeight: string | null;
    /**
     * The natural width and height of the underlying image resource, uses img.naturalHeight/img.naturalWidth. See https://codepen.io/patrickhulce/pen/PXvQbM for examples.
     * Set to `undefined` if the data could not be collected.
     */
    naturalDimensions?: {
      width: number;
      height: number;
    };
    /**
     * The width/height of the element as defined by matching CSS rules.
     * These are distinct from the `computedStyles` properties in that they are the raw property value.
     * e.g. `width` would be `"100vw"`, not the computed width in pixels.
     * Set to `undefined` if the data was not collected.
     */
    cssEffectiveRules?: {
      /** The width of the image as expressed by CSS rules. Set to `null` if there was no width set in CSS. */
      width: string | null;
      /** The height of the image as expressed by CSS rules. Set to `null` if there was no height set in CSS. */
      height: string | null;
      /** The aspect ratio of the image as expressed by CSS rules. Set to `null` if there was no aspect ratio set in CSS. */
      aspectRatio: string | null;
    };
    /** The computed styles as determined by `getComputedStyle`. */
    computedStyles: {
      /** CSS `position` property. */
      position: string;
      /** CSS `object-fit` property. */
      objectFit: string;
      /** CSS `image-rendering` propertry. */
      imageRendering: string;
    };
    /** The BoundingClientRect of the element. */
    clientRect: {
      top: number;
      bottom: number;
      left: number;
      right: number;
    };
    /** Flags whether this element was an image via CSS background-image rather than <img> tag. */
    isCss: boolean;
    /** Flags whether this element was contained within a <picture> tag. */
    isPicture: boolean;
    /** Flags whether this element was contained within a ShadowRoot */
    isInShadowDOM: boolean;
    /** Details for node in DOM for the image element */
    node: NodeDetails;
    /** The loading attribute of the image. */
    loading?: string;
  }

  interface OptimizedImage {
    failed: false;
    originalSize: number;
    jpegSize?: number;
    webpSize?: number;

    requestId: string;
    url: string;
    mimeType: string;
    resourceSize: number;
  }

  interface OptimizedImageError {
    failed: true;
    errMsg: string;

    requestId: string;
    url: string;
    mimeType: string;
    resourceSize: number;
  }

  interface TagBlockingFirstPaint {
    startTime: number;
    endTime: number;
    transferSize: number;
    tag: {
      tagName: 'LINK'|'SCRIPT';
      /** The value of `HTMLLinkElement.href` or `HTMLScriptElement.src`. */
      url: string;
      /** A record of when changes to the `HTMLLinkElement.media` attribute occurred and if the new media type matched the page. */
      mediaChanges?: Array<{href: string, media: string, msSinceHTMLEnd: number, matches: boolean}>;
    };
  }

  type Rect = AuditDetails.Rect;

  interface TapTarget {
    node: NodeDetails;
    href: string;
    clientRects: Rect[];
  }

  interface TraceElement {
    traceEventType: 'largest-contentful-paint'|'layout-shift'|'animation'|'responsiveness';
    score?: number;
    node: NodeDetails;
    nodeId?: number;
    animations?: {name?: string, failureReasonsMask?: number, unsupportedProperties?: string[]}[];
  }

  interface ViewportDimensions {
    innerWidth: number;
    innerHeight: number;
    outerWidth: number;
    outerHeight: number;
    devicePixelRatio: number;
  }

  interface InspectorIssues {
    attributionReportingIssue: LH.Crdp.Audits.AttributionReportingIssueDetails[];
    blockedByResponseIssue: LH.Crdp.Audits.BlockedByResponseIssueDetails[];
    clientHintIssue: LH.Crdp.Audits.ClientHintIssueDetails[];
    contentSecurityPolicyIssue: LH.Crdp.Audits.ContentSecurityPolicyIssueDetails[];
    corsIssue: LH.Crdp.Audits.CorsIssueDetails[];
    deprecationIssue: LH.Crdp.Audits.DeprecationIssueDetails[];
    federatedAuthRequestIssue: LH.Crdp.Audits.FederatedAuthRequestIssueDetails[],
    genericIssue: LH.Crdp.Audits.GenericIssueDetails[];
    heavyAdIssue: LH.Crdp.Audits.HeavyAdIssueDetails[];
    lowTextContrastIssue: LH.Crdp.Audits.LowTextContrastIssueDetails[];
    mixedContentIssue: LH.Crdp.Audits.MixedContentIssueDetails[];
    navigatorUserAgentIssue: LH.Crdp.Audits.NavigatorUserAgentIssueDetails[];
    quirksModeIssue: LH.Crdp.Audits.QuirksModeIssueDetails[];
    cookieIssue: LH.Crdp.Audits.CookieIssueDetails[];
    sharedArrayBufferIssue: LH.Crdp.Audits.SharedArrayBufferIssueDetails[];
    twaQualityEnforcement: LH.Crdp.Audits.TrustedWebActivityIssueDetails[];
  }

  // Computed artifact types below.
  type CriticalRequestNode = {
    [id: string]: {
      request: Artifacts.NetworkRequest;
      children: CriticalRequestNode;
    }
  }

  type ManifestValueCheckID = 'hasStartUrl'|'hasIconsAtLeast144px'|'hasIconsAtLeast512px'|'fetchesIcon'|'hasPWADisplayValue'|'hasBackgroundColor'|'hasThemeColor'|'hasShortName'|'hasName'|'shortNameLength'|'hasMaskableIcon';

  type ManifestValues = {
    isParseFailure: false;
    allChecks: {
      id: ManifestValueCheckID;
      failureText: string;
      passing: boolean;
    }[];
  } | {
    isParseFailure: true;
    parseFailureReason: string;
    allChecks: {
      id: ManifestValueCheckID;
      failureText: string;
      passing: boolean;
    }[];
  }

  type MeasureEntry = LHResult.MeasureEntry;

  interface MetricComputationDataInput {
    devtoolsLog: DevtoolsLog;
    trace: Trace;
    settings: Immutable<Config.Settings>;
    gatherContext: Artifacts['GatherContext'];
    simulator?: InstanceType<typeof Simulator>;
    URL: Artifacts['URL'];
  }

  interface MetricComputationData extends MetricComputationDataInput {
    networkRecords: Array<Artifacts.NetworkRequest>;
    processedTrace: ProcessedTrace;
    processedNavigation?: ProcessedNavigation;
  }

  interface NavigationMetricComputationData extends MetricComputationData {
    processedNavigation: ProcessedNavigation;
  }

  interface Metric {
    timing: number;
    timestamp?: number;
  }

  interface NetworkAnalysis {
    rtt: number;
    additionalRttByOrigin: Map<string, number>;
    serverResponseTimeByOrigin: Map<string, number>;
    throughput: number;
  }

  interface LanternMetric {
    timing: number;
    timestamp?: never;
    optimisticEstimate: Gatherer.Simulation.Result
    pessimisticEstimate: Gatherer.Simulation.Result;
    optimisticGraph: Gatherer.Simulation.GraphNode;
    pessimisticGraph: Gatherer.Simulation.GraphNode;
  }

  type Speedline = speedline.Output<'speedIndex'>;

  interface TraceTimes {
    timeOrigin: number;
    traceEnd: number;
  }

  interface NavigationTraceTimes {
    timeOrigin: number;
    firstPaint?: number;
    firstContentfulPaint: number;
    firstContentfulPaintAllFrames: number;
    firstMeaningfulPaint?: number;
    largestContentfulPaint?: number;
    largestContentfulPaintAllFrames?: number;
    traceEnd: number;
    load?: number;
    domContentLoaded?: number;
  }

  interface ProcessedTrace {
    /** The raw timestamps of key events, in microseconds. */
    timestamps: TraceTimes;
    /** The relative times from timeOrigin to key events, in milliseconds. */
    timings: TraceTimes;
    /** The subset of trace events from the page's process, sorted by timestamp. */
    processEvents: Array<TraceEvent>;
    /** The subset of trace events from the page's main thread, sorted by timestamp. */
    mainThreadEvents: Array<TraceEvent>;
    /** The subset of trace events from the main frame, sorted by timestamp. */
    frameEvents: Array<TraceEvent>;
    /** The subset of trace events from the main frame and any child frames, sorted by timestamp. */
    frameTreeEvents: Array<TraceEvent>;
    /** IDs for the trace's main frame, process, and thread. */
    mainFrameIds: {pid: number, tid: number, frameId: string};
    /** The list of frames committed in the trace. */
    frames: Array<{id: string, url: string}>;
    /** The trace event marking the time at which the run should consider to have begun. Typically the same as the navigationStart but might differ due to SPA navigations, client-side redirects, etc. In the FR timespan case, this event is injected by Lighthouse itself. */
    timeOriginEvt: TraceEvent;
  }

  interface ProcessedNavigation {
    /** The raw timestamps of key metric events, in microseconds. */
    timestamps: NavigationTraceTimes;
    /** The relative times from navigationStart to key metric events, in milliseconds. */
    timings: NavigationTraceTimes;
    /** The trace event marking firstPaint, if it was found. */
    firstPaintEvt?: TraceEvent;
    /** The trace event marking firstContentfulPaint, if it was found. */
    firstContentfulPaintEvt: TraceEvent;
    /** The trace event marking firstContentfulPaint from all frames, if it was found. */
    firstContentfulPaintAllFramesEvt: TraceEvent;
    /** The trace event marking firstMeaningfulPaint, if it was found. */
    firstMeaningfulPaintEvt?: TraceEvent;
    /** The trace event marking largestContentfulPaint, if it was found. */
    largestContentfulPaintEvt?: TraceEvent;
    /** The trace event marking largestContentfulPaint from all frames, if it was found. */
    largestContentfulPaintAllFramesEvt?: TraceEvent;
    /** The trace event marking loadEventEnd, if it was found. */
    loadEvt?: TraceEvent;
    /** The trace event marking domContentLoadedEventEnd, if it was found. */
    domContentLoadedEvt?: TraceEvent;
    /**
     * Whether the firstMeaningfulPaintEvt was the definitive event or a fallback to
     * firstMeaningfulPaintCandidate events had to be attempted.
     */
    fmpFellBack: boolean;
    /** Whether LCP was invalidated without a new candidate. */
    lcpInvalidated: boolean;
  }

  /** Information on a tech stack (e.g. a JS library) used by the page. */
  interface DetectedStack {
    /** The identifier for how this stack was detected. */
    detector: 'js';
    /** The unique string ID for the stack. */
    id: string;
    /** The name of the stack. */
    name: string;
    /** The version of the stack, if it could be detected. */
    version?: string;
    /** The package name on NPM, if it exists. */
    npm?: string;
  }

  interface FullPageScreenshot {
    screenshot: {
      /** Base64 image data URL. */
      data: string;
      width: number;
      height: number;
    };
    nodes: Record<string, Rect>;
  }

  interface TimingSummary {
    firstContentfulPaint: number | undefined;
    firstContentfulPaintTs: number | undefined;
    firstContentfulPaintAllFrames: number | undefined;
    firstContentfulPaintAllFramesTs: number | undefined;
    firstMeaningfulPaint: number | undefined;
    firstMeaningfulPaintTs: number | undefined;
    largestContentfulPaint: number | undefined;
    largestContentfulPaintTs: number | undefined;
    largestContentfulPaintAllFrames: number | undefined;
    largestContentfulPaintAllFramesTs: number | undefined;
    interactive: number | undefined;
    interactiveTs: number | undefined;
    speedIndex: number | undefined;
    speedIndexTs: number | undefined;
    maxPotentialFID: number | undefined;
    cumulativeLayoutShift: number | undefined;
    cumulativeLayoutShiftMainFrame: number | undefined;
    totalCumulativeLayoutShift: number | undefined;
    totalBlockingTime: number | undefined;
    observedTimeOrigin: number;
    observedTimeOriginTs: number;
    observedNavigationStart: number | undefined;
    observedNavigationStartTs: number | undefined;
    observedCumulativeLayoutShift: number | undefined;
    observedCumulativeLayoutShiftMainFrame: number | undefined;
    observedTotalCumulativeLayoutShift: number | undefined;
    observedFirstPaint: number | undefined;
    observedFirstPaintTs: number | undefined;
    observedFirstContentfulPaint: number | undefined;
    observedFirstContentfulPaintTs: number | undefined;
    observedFirstContentfulPaintAllFrames: number | undefined;
    observedFirstContentfulPaintAllFramesTs: number | undefined;
    observedFirstMeaningfulPaint: number | undefined;
    observedFirstMeaningfulPaintTs: number | undefined;
    observedLargestContentfulPaint: number | undefined;
    observedLargestContentfulPaintTs: number | undefined;
    observedLargestContentfulPaintAllFrames: number | undefined;
    observedLargestContentfulPaintAllFramesTs: number | undefined;
    observedTraceEnd: number | undefined;
    observedTraceEndTs: number | undefined;
    observedLoad: number | undefined;
    observedLoadTs: number | undefined;
    observedDomContentLoaded: number | undefined;
    observedDomContentLoadedTs: number | undefined;
    observedFirstVisualChange: number;
    observedFirstVisualChangeTs: number;
    observedLastVisualChange: number;
    observedLastVisualChangeTs: number;
    observedSpeedIndex: number;
    observedSpeedIndexTs: number;
  }

  interface FormElement {
    id: string;
    name: string;
    autocomplete: string;
    node: NodeDetails;
  }

  /** Attributes collected for every input element in the inputs array from the forms interface. */
  interface InputElement {
    /** If set, the parent form is the index into the associated FormElement array. Otherwise, the input element has no parent form. */
    parentFormIndex?: number;
    /** Array of indices into associated LabelElement array. */
    labelIndices: number[];
    id: string;
    name: string;
    type: string;
    placeholder?: string;
    autocomplete: {
      property: string;
      attribute: string | null;
      prediction: string | null;
    }
    node: NodeDetails;
  }

  /** Attributes collected for every label element in the labels array from the forms interface */
  interface LabelElement {
    for: string;
    node: NodeDetails;
  }

  /** Information about an event listener registered on the global object. */
  interface GlobalListener {
    /** Event listener type, limited to those events currently of interest. */
    type: 'pagehide'|'unload'|'visibilitychange';
    /** The DevTools protocol script identifier. */
    scriptId: string;
    /** Line number in the script (0-based). */
    lineNumber: number;
    /** Column number in the script (0-based). */
    columnNumber: number;
  }

  /** Describes a generic console message. */
  interface BaseConsoleMessage {
    /**
     * The text printed to the console, as shown on the browser console.
     *
     * For console API calls, all values are formatted into the text. Primitive values and
     * function will be printed as-is while objects will be formatted as if the object were
     * passed to String(). For example, a div will be formatted as "[object HTMLDivElement]".
     *
     * For exceptions the text will be the same as err.message at runtime.
     */
    text: string;
    /** Time of the console log in milliseconds since epoch. */
    timestamp: number;
    /** The stack trace of the log/exception, if known. */
    stackTrace?: LH.Crdp.Runtime.StackTrace;
    /** The URL of the log/exception, if known. */
    url?: string;
    /** The script id of the log/exception, if known. */
    scriptId?: string;
    /** Line number in the script (0-indexed), if known. */
    lineNumber?: number;
    /** Column number in the script (0-indexed), if known. */
    columnNumber?: number;
  }

  /** Describes a console message logged by a script using the console API. */
  interface ConsoleAPICall extends BaseConsoleMessage {
    eventType: 'consoleAPI';
    /** The console API invoked. Only the following console API calls are gathered. */
    source: 'console.warn' | 'console.error';
    /** Corresponds to the API call. */
    level: 'warning' | 'error';
  }

  interface ConsoleException extends BaseConsoleMessage {
    eventType: 'exception';
    source: 'exception';
    level: 'error';
  }

  /**
   * Describes a report logged to the console by the browser regarding interventions,
   * deprecations, violations, and more.
   */
  interface ConsoleProtocolLog extends BaseConsoleMessage {
    source: LH.Crdp.Log.LogEntry['source'],
    level: LH.Crdp.Log.LogEntry['level'],
    eventType: 'protocolLog';
  }

  type ConsoleMessage = ConsoleAPICall | ConsoleException | ConsoleProtocolLog;

  interface ImageElementRecord extends ImageElement {
    /** The MIME type of the underlying image file. */
    mimeType?: string;
  }
}

export interface Trace {
  traceEvents: TraceEvent[];
  metadata?: {
    'cpu-family'?: number;
  };
  [futureProps: string]: any;
}

/** The type of the Profile & ProfileChunk event in Chromium traces. Note that this is subtly different from Crdp.Profiler.Profile. */
export interface TraceCpuProfile {
  nodes?: Array<{id: number, callFrame: {functionName: string, url?: string}, parent?: number}>
  samples?: Array<number>
  timeDeltas?: Array<number>
}

/**
 * @see https://docs.google.com/document/d/1CvAClvFfyA5R-PhYUmn5OOQtYMH4h6I0nSsKchNAySU/preview
 */
export interface TraceEvent {
  name: string;
  cat: string;
  args: {
    fileName?: string;
    snapshot?: string;
    sync_id?: string;
    beginData?: {
      frame?: string;
      startLine?: number;
      url?: string;
    };
    data?: {
      frame?: string;
      isLoadingMainFrame?: boolean;
      documentLoaderURL?: string;
      frames?: {
        frame: string;
        url: string;
        parent?: string;
        processId?: number;
      }[];
      page?: string;
      readyState?: number;
      requestId?: string;
      startTime?: number;
      timeDeltas?: TraceCpuProfile['timeDeltas'];
      cpuProfile?: TraceCpuProfile;
      callFrame?: Required<TraceCpuProfile>['nodes'][0]['callFrame']
      /** Marker for each synthetic CPU profiler event for the range of _potential_ ts values. */
      _syntheticProfilerRange?: {
        earliestPossibleTimestamp: number
        latestPossibleTimestamp: number
      }
      stackTrace?: {
        url: string
      }[];
      styleSheetUrl?: string;
      timerId?: string;
      url?: string;
      is_main_frame?: boolean;
      cumulative_score?: number;
      id?: string;
      nodeId?: number;
      impacted_nodes?: Array<{
        node_id: number,
        old_rect?: Array<number>,
        new_rect?: Array<number>,
      }>;
      score?: number;
      weighted_score_delta?: number;
      had_recent_input?: boolean;
      compositeFailed?: number;
      unsupportedProperties?: string[];
      size?: number;
<<<<<<< HEAD
      priority?: LH.Crdp.Network.ResourcePriority;
=======
      /** Responsiveness data. */
      interactionType?: 'drag'|'keyboard'|'tapOrClick';
      maxDuration?: number;
      type?: string;
>>>>>>> 57ca9fce
    };
    frame?: string;
    name?: string;
    labels?: string;
  };
  pid: number;
  tid: number;
  /** Timestamp of the event in microseconds. */
  ts: number;
  dur: number;
  ph: 'B'|'b'|'D'|'E'|'e'|'F'|'I'|'M'|'N'|'n'|'O'|'R'|'S'|'T'|'X';
  s?: 't';
  id?: string;
  id2?: {
    local?: string;
  };
}

declare module Trace {
  /**
   * Base event of a `ph: 'X'` 'complete' event. Extend with `name` and `args` as
   * needed.
   */
  interface CompleteEvent {
    ph: 'X';
    cat: string;
    pid: number;
    tid: number;
    dur: number;
    ts: number;
    tdur: number;
    tts: number;
  }

  /**
   * Base event of a `ph: 'b'|'e'|'n'` async event. Extend with `name`, `args`, and
   * more specific `ph` (if needed).
   */
  interface AsyncEvent {
    ph: 'b'|'e'|'n';
    cat: string;
    pid: number;
    tid: number;
    ts: number;
    id: string;
    scope?: string;
    // TODO(bckenny): No dur on these. Sort out optional `dur` on trace events.
    /** @deprecated there is no `dur` on async events. */
    dur: number;
  }
}

/**
 * A record of DevTools Debugging Protocol events.
 */
export type DevtoolsLog = Array<Protocol.RawEventMessage>;<|MERGE_RESOLUTION|>--- conflicted
+++ resolved
@@ -999,14 +999,11 @@
       compositeFailed?: number;
       unsupportedProperties?: string[];
       size?: number;
-<<<<<<< HEAD
       priority?: LH.Crdp.Network.ResourcePriority;
-=======
       /** Responsiveness data. */
       interactionType?: 'drag'|'keyboard'|'tapOrClick';
       maxDuration?: number;
       type?: string;
->>>>>>> 57ca9fce
     };
     frame?: string;
     name?: string;
